[[package]]
name = "astroid"
version = "2.11.7"
description = "An abstract syntax tree for Python with inference support."
category = "dev"
optional = false
python-versions = ">=3.6.2"

[package.dependencies]
lazy-object-proxy = ">=1.4.0"
typed-ast = {version = ">=1.4.0,<2.0", markers = "implementation_name == \"cpython\" and python_version < \"3.8\""}
typing-extensions = {version = ">=3.10", markers = "python_version < \"3.10\""}
wrapt = ">=1.11,<2"

[[package]]
name = "attrs"
version = "22.1.0"
description = "Classes Without Boilerplate"
category = "dev"
optional = false
python-versions = ">=3.5"

[package.extras]
dev = ["coverage[toml] (>=5.0.2)", "hypothesis", "pympler", "pytest (>=4.3.0)", "mypy (>=0.900,!=0.940)", "pytest-mypy-plugins", "zope.interface", "furo", "sphinx", "sphinx-notfound-page", "pre-commit", "cloudpickle"]
docs = ["furo", "sphinx", "zope.interface", "sphinx-notfound-page"]
tests = ["coverage[toml] (>=5.0.2)", "hypothesis", "pympler", "pytest (>=4.3.0)", "mypy (>=0.900,!=0.940)", "pytest-mypy-plugins", "zope.interface", "cloudpickle"]
tests_no_zope = ["coverage[toml] (>=5.0.2)", "hypothesis", "pympler", "pytest (>=4.3.0)", "mypy (>=0.900,!=0.940)", "pytest-mypy-plugins", "cloudpickle"]

[[package]]
name = "backoff"
version = "1.11.1"
description = "Function decoration for backoff and retry"
category = "main"
optional = false
python-versions = ">=2.7, !=3.0.*, !=3.1.*, !=3.2.*, !=3.3.*, !=3.4.*"

[[package]]
name = "bandit"
version = "1.7.4"
description = "Security oriented static analyser for python code."
category = "dev"
optional = false
python-versions = ">=3.7"

[package.dependencies]
colorama = {version = ">=0.3.9", markers = "platform_system == \"Windows\""}
GitPython = ">=1.0.1"
PyYAML = ">=5.3.1"
stevedore = ">=1.20.0"

[package.extras]
test = ["coverage (>=4.5.4)", "fixtures (>=3.0.0)", "flake8 (>=4.0.0)", "stestr (>=2.5.0)", "testscenarios (>=0.5.0)", "testtools (>=2.3.0)", "toml", "beautifulsoup4 (>=4.8.0)", "pylint (==1.9.4)"]
toml = ["toml"]
yaml = ["pyyaml"]

[[package]]
name = "beautifulsoup4"
version = "4.11.1"
description = "Screen-scraping library"
category = "main"
optional = false
python-versions = ">=3.6.0"

[package.dependencies]
soupsieve = ">1.2"

[package.extras]
html5lib = ["html5lib"]
lxml = ["lxml"]

[[package]]
name = "bidict"
version = "0.21.4"
description = "The bidirectional mapping library for Python."
category = "dev"
optional = false
python-versions = ">=3.6"

[[package]]
name = "black"
version = "22.10.0"
description = "The uncompromising code formatter."
category = "dev"
optional = false
python-versions = ">=3.7"

[package.dependencies]
click = ">=8.0.0"
mypy-extensions = ">=0.4.3"
pathspec = ">=0.9.0"
platformdirs = ">=2"
tomli = {version = ">=1.1.0", markers = "python_full_version < \"3.11.0a7\""}
typed-ast = {version = ">=1.4.2", markers = "python_version < \"3.8\" and implementation_name == \"cpython\""}
typing-extensions = {version = ">=3.10.0.0", markers = "python_version < \"3.10\""}

[package.extras]
colorama = ["colorama (>=0.4.3)"]
d = ["aiohttp (>=3.7.4)"]
jupyter = ["ipython (>=7.8.0)", "tokenize-rt (>=3.2.0)"]
uvloop = ["uvloop (>=0.15.2)"]

[[package]]
name = "bs4"
version = "0.0.1"
description = "Dummy package for Beautiful Soup"
category = "main"
optional = false
python-versions = "*"

[package.dependencies]
beautifulsoup4 = "*"

[[package]]
name = "certifi"
version = "2022.9.24"
description = "Python package for providing Mozilla's CA Bundle."
category = "dev"
optional = false
python-versions = ">=3.6"

[[package]]
name = "charset-normalizer"
version = "2.1.1"
description = "The Real First Universal Charset Detector. Open, modern and actively maintained alternative to Chardet."
category = "dev"
optional = false
python-versions = ">=3.6.0"

[package.extras]
unicode_backport = ["unicodedata2"]

[[package]]
name = "click"
version = "8.1.3"
description = "Composable command line interface toolkit"
category = "main"
optional = false
python-versions = ">=3.7"

[package.dependencies]
colorama = {version = "*", markers = "platform_system == \"Windows\""}
importlib-metadata = {version = "*", markers = "python_version < \"3.8\""}

[[package]]
name = "colorama"
version = "0.4.5"
description = "Cross-platform colored terminal text."
category = "main"
optional = false
python-versions = ">=2.7, !=3.0.*, !=3.1.*, !=3.2.*, !=3.3.*, !=3.4.*"

[[package]]
<<<<<<< HEAD
=======
name = "configargparse"
version = "0.15.2"
description = "A drop-in replacement for argparse that allows options to also be set via config files and/or environment variables."
category = "dev"
optional = false
python-versions = ">=2.7, !=3.0.*, !=3.1.*, !=3.2.*, !=3.3.*, !=3.4.*"

[package.extras]
yaml = ["pyyaml"]

[[package]]
name = "dataclasses"
version = "0.8"
description = "A backport of the dataclasses module for Python 3.6"
category = "main"
optional = false
python-versions = ">=3.6, <3.7"

[[package]]
>>>>>>> 6a917ff9
name = "dill"
version = "0.3.5.1"
description = "serialize all of python"
category = "dev"
optional = false
python-versions = ">=2.7, !=3.0.*, !=3.1.*, !=3.2.*, !=3.3.*, !=3.4.*, !=3.5.*, !=3.6.*"

[package.extras]
graph = ["objgraph (>=1.7.2)"]

[[package]]
name = "flake8"
version = "4.0.1"
description = "the modular source code checker: pep8 pyflakes and co"
category = "dev"
optional = false
python-versions = ">=3.6"

[package.dependencies]
importlib-metadata = {version = "<4.3", markers = "python_version < \"3.8\""}
mccabe = ">=0.6.0,<0.7.0"
pycodestyle = ">=2.8.0,<2.9.0"
pyflakes = ">=2.4.0,<2.5.0"

[[package]]
name = "geographiclib"
version = "1.52"
description = "The geodesic routines from GeographicLib"
category = "main"
optional = false
python-versions = "*"

[[package]]
name = "geopy"
version = "2.2.0"
description = "Python Geocoding Toolbox"
category = "main"
optional = false
python-versions = ">=3.5"

[package.dependencies]
geographiclib = ">=1.49,<2"

[package.extras]
aiohttp = ["aiohttp"]
dev = ["async-generator", "coverage", "flake8 (>=3.8.0,<3.9.0)", "isort (>=5.6.0,<5.7.0)", "pytest-aiohttp", "pytest (>=3.10)", "readme-renderer", "sphinx", "sphinx-issues", "sphinx-rtd-theme (>=0.5.0)"]
dev-docs = ["readme-renderer", "sphinx", "sphinx-issues", "sphinx-rtd-theme (>=0.5.0)"]
dev-lint = ["async-generator", "flake8 (>=3.8.0,<3.9.0)", "isort (>=5.6.0,<5.7.0)"]
dev-test = ["async-generator", "coverage", "pytest-aiohttp", "pytest (>=3.10)", "sphinx"]
requests = ["urllib3 (>=1.24.2)", "requests (>=2.16.2)"]
timezone = ["pytz"]

[[package]]
name = "gitdb"
version = "4.0.9"
description = "Git Object Database"
category = "dev"
optional = false
python-versions = ">=3.6"

[package.dependencies]
smmap = ">=3.0.1,<6"

[[package]]
name = "gitpython"
version = "3.1.29"
description = "GitPython is a python library used to interact with Git repositories"
category = "dev"
optional = false
python-versions = ">=3.7"

[package.dependencies]
gitdb = ">=4.0.1,<5"
typing-extensions = {version = ">=3.7.4.3", markers = "python_version < \"3.8\""}

[[package]]
name = "icalendar"
version = "4.1.0"
description = "iCalendar parser/generator"
category = "main"
optional = false
python-versions = ">=2.7, !=3.0.*, !=3.1.*, !=3.2.*, !=3.3.*"

[package.dependencies]
python-dateutil = "*"
pytz = "*"

[[package]]
name = "idna"
version = "3.4"
description = "Internationalized Domain Names in Applications (IDNA)"
category = "dev"
optional = false
python-versions = ">=3.5"

[[package]]
name = "importlib-metadata"
version = "4.2.0"
description = "Read metadata from Python packages"
category = "main"
optional = false
python-versions = ">=3.6"

[package.dependencies]
typing-extensions = {version = ">=3.6.4", markers = "python_version < \"3.8\""}
zipp = ">=0.5"

[package.extras]
docs = ["sphinx", "jaraco.packaging (>=8.2)", "rst.linker (>=1.9)"]
testing = ["pytest (>=4.6)", "pytest-checkdocs (>=2.4)", "pytest-flake8", "pytest-cov", "pytest-enabler (>=1.0.1)", "packaging", "pep517", "pyfakefs", "flufl.flake8", "pytest-black (>=0.3.7)", "pytest-mypy", "importlib-resources (>=1.3)"]

[[package]]
name = "iniconfig"
version = "1.1.1"
description = "iniconfig: brain-dead simple config-ini parsing"
category = "dev"
optional = false
python-versions = "*"

[[package]]
name = "invoke"
version = "1.7.3"
description = "Pythonic task execution"
category = "dev"
optional = false
python-versions = "*"

[[package]]
name = "isort"
version = "5.10.1"
description = "A Python utility / library to sort Python imports."
category = "dev"
optional = false
python-versions = ">=3.6.1,<4.0"

[package.extras]
pipfile_deprecated_finder = ["pipreqs", "requirementslib"]
requirements_deprecated_finder = ["pipreqs", "pip-api"]
colors = ["colorama (>=0.4.3,<0.5.0)"]
plugins = ["setuptools"]

[[package]]
name = "lazy-object-proxy"
version = "1.7.1"
description = "A fast and thorough lazy object proxy."
category = "dev"
optional = false
python-versions = ">=3.6"

[[package]]
name = "lxml"
version = "4.9.1"
description = "Powerful and Pythonic XML processing library combining libxml2/libxslt with the ElementTree API."
category = "main"
optional = false
python-versions = ">=2.7, !=3.0.*, !=3.1.*, !=3.2.*, !=3.3.*, != 3.4.*"

[package.extras]
cssselect = ["cssselect (>=0.7)"]
html5 = ["html5lib"]
htmlsoup = ["beautifulsoup4"]
source = ["Cython (>=0.29.7)"]

[[package]]
name = "mccabe"
version = "0.6.1"
description = "McCabe checker, plugin for flake8"
category = "dev"
optional = false
python-versions = "*"

[[package]]
name = "mypy"
version = "0.961"
description = "Optional static typing for Python"
category = "dev"
optional = false
python-versions = ">=3.6"

[package.dependencies]
mypy-extensions = ">=0.4.3"
tomli = {version = ">=1.1.0", markers = "python_version < \"3.11\""}
typed-ast = {version = ">=1.4.0,<2", markers = "python_version < \"3.8\""}
typing-extensions = ">=3.10"

[package.extras]
dmypy = ["psutil (>=4.0)"]
python2 = ["typed-ast (>=1.4.0,<2)"]
reports = ["lxml"]

[[package]]
name = "mypy-extensions"
version = "0.4.3"
description = "Experimental type system extensions for programs checked with the mypy typechecker."
category = "dev"
optional = false
python-versions = "*"

[[package]]
name = "netconan"
version = "0.12.3"
description = "Netconan network configuration anonymization utilities"
category = "dev"
optional = false
python-versions = "*"

[package.dependencies]
bidict = "<1.0.0"
configargparse = "<1.0.0"
passlib = "<2.0.0"
six = "<2.0.0"

[package.extras]
dev = ["flake8 (<4.0.0)", "flake8-docstrings (<2.0.0)", "pydocstyle (<4.0.0)"]
test = ["pytest (>=4.6.0,<5.0.0)", "pytest-cov (<3.0.0)", "requests-mock (<2.0.0)", "testfixtures (<7.0.0)", "zipp (<2.2)"]

[[package]]
name = "packaging"
version = "21.3"
description = "Core utilities for Python packages"
category = "dev"
optional = false
python-versions = ">=3.6"

[package.dependencies]
pyparsing = ">=2.0.2,<3.0.5 || >3.0.5"

[[package]]
name = "passlib"
version = "1.7.4"
description = "comprehensive password hashing framework supporting over 30 schemes"
category = "dev"
optional = false
python-versions = "*"

[package.extras]
argon2 = ["argon2-cffi (>=18.2.0)"]
bcrypt = ["bcrypt (>=3.1.0)"]
build_docs = ["sphinx (>=1.6)", "sphinxcontrib-fulltoc (>=1.2.0)", "cloud-sptheme (>=1.10.1)"]
totp = ["cryptography"]

[[package]]
name = "pathspec"
version = "0.10.1"
description = "Utility library for gitignore style pattern matching of file paths."
category = "dev"
optional = false
python-versions = ">=3.7"

[[package]]
name = "pbr"
version = "5.11.0"
description = "Python Build Reasonableness"
category = "dev"
optional = false
python-versions = ">=2.6"

[[package]]
name = "platformdirs"
version = "2.5.2"
description = "A small Python module for determining appropriate platform-specific dirs, e.g. a \"user data dir\"."
category = "dev"
optional = false
python-versions = ">=3.7"

[package.extras]
docs = ["furo (>=2021.7.5b38)", "proselint (>=0.10.2)", "sphinx-autodoc-typehints (>=1.12)", "sphinx (>=4)"]
test = ["appdirs (==1.4.4)", "pytest-cov (>=2.7)", "pytest-mock (>=3.6)", "pytest (>=6)"]

[[package]]
name = "pluggy"
version = "1.0.0"
description = "plugin and hook calling mechanisms for python"
category = "dev"
optional = false
python-versions = ">=3.6"

[package.dependencies]
importlib-metadata = {version = ">=0.12", markers = "python_version < \"3.8\""}

[package.extras]
dev = ["pre-commit", "tox"]
testing = ["pytest", "pytest-benchmark"]

[[package]]
name = "py"
version = "1.11.0"
description = "library with cross-python path, ini-parsing, io, code, log facilities"
category = "dev"
optional = false
python-versions = ">=2.7, !=3.0.*, !=3.1.*, !=3.2.*, !=3.3.*, !=3.4.*"

[[package]]
name = "pycodestyle"
version = "2.8.0"
description = "Python style guide checker"
category = "dev"
optional = false
python-versions = ">=2.7, !=3.0.*, !=3.1.*, !=3.2.*, !=3.3.*, !=3.4.*"

[[package]]
name = "pydantic"
version = "1.8.2"
description = "Data validation and settings management using python 3.6 type hinting"
category = "main"
optional = false
python-versions = ">=3.6.1"

[package.dependencies]
python-dotenv = {version = ">=0.10.4", optional = true, markers = "extra == \"dotenv\""}
typing-extensions = ">=3.7.4.3"

[package.extras]
dotenv = ["python-dotenv (>=0.10.4)"]
email = ["email-validator (>=1.0.3)"]

[[package]]
name = "pydocstyle"
version = "6.1.1"
description = "Python docstring style checker"
category = "dev"
optional = false
python-versions = ">=3.6"

[package.dependencies]
snowballstemmer = "*"

[package.extras]
toml = ["toml"]

[[package]]
name = "pyflakes"
version = "2.4.0"
description = "passive checker of Python programs"
category = "dev"
optional = false
python-versions = ">=2.7, !=3.0.*, !=3.1.*, !=3.2.*, !=3.3.*"

[[package]]
name = "pylint"
version = "2.13.9"
description = "python code static checker"
category = "dev"
optional = false
python-versions = ">=3.6.2"

[package.dependencies]
astroid = ">=2.11.5,<=2.12.0-dev0"
colorama = {version = "*", markers = "sys_platform == \"win32\""}
dill = ">=0.2"
isort = ">=4.2.5,<6"
mccabe = ">=0.6,<0.8"
platformdirs = ">=2.2.0"
tomli = {version = ">=1.1.0", markers = "python_version < \"3.11\""}
typing-extensions = {version = ">=3.10.0", markers = "python_version < \"3.10\""}

[package.extras]
testutil = ["gitpython (>3)"]

[[package]]
name = "pyparsing"
version = "3.0.9"
description = "pyparsing module - Classes and methods to define and execute parsing grammars"
category = "dev"
optional = false
python-versions = ">=3.6.8"

[package.extras]
diagrams = ["railroad-diagrams", "jinja2"]

[[package]]
name = "pytest"
version = "7.1.3"
description = "pytest: simple powerful testing with Python"
category = "dev"
optional = false
python-versions = ">=3.7"

[package.dependencies]
attrs = ">=19.2.0"
colorama = {version = "*", markers = "sys_platform == \"win32\""}
importlib-metadata = {version = ">=0.12", markers = "python_version < \"3.8\""}
iniconfig = "*"
packaging = "*"
pluggy = ">=0.12,<2.0"
py = ">=1.8.2"
tomli = ">=1.0.0"

[package.extras]
testing = ["argcomplete", "hypothesis (>=3.56)", "mock", "nose", "pygments (>=2.7.2)", "requests", "xmlschema"]

[[package]]
name = "python-dateutil"
version = "2.8.2"
description = "Extensions to the standard Python datetime module"
category = "main"
optional = false
python-versions = "!=3.0.*,!=3.1.*,!=3.2.*,>=2.7"

[package.dependencies]
six = ">=1.5"

[[package]]
name = "python-dotenv"
version = "0.21.0"
description = "Read key-value pairs from a .env file and set them as environment variables"
category = "main"
optional = false
python-versions = ">=3.7"

[package.extras]
cli = ["click (>=5.0)"]

[[package]]
name = "pytz"
version = "2022.5"
description = "World timezone definitions, modern and historical"
category = "main"
optional = false
python-versions = "*"

[[package]]
name = "pyyaml"
version = "6.0"
description = "YAML parser and emitter for Python"
category = "dev"
optional = false
python-versions = ">=3.6"

[[package]]
name = "requests"
version = "2.28.1"
description = "Python HTTP for Humans."
category = "dev"
optional = false
python-versions = ">=3.7, <4"

[package.dependencies]
certifi = ">=2017.4.17"
charset-normalizer = ">=2,<3"
idna = ">=2.5,<4"
urllib3 = ">=1.21.1,<1.27"

[package.extras]
socks = ["PySocks (>=1.5.6,!=1.5.7)"]
use_chardet_on_py3 = ["chardet (>=3.0.2,<6)"]

[[package]]
name = "requests-mock"
version = "1.10.0"
description = "Mock out responses from the requests package"
category = "dev"
optional = false
python-versions = "*"

[package.dependencies]
requests = ">=2.3,<3"
six = "*"

[package.extras]
fixture = ["fixtures"]
test = ["fixtures", "mock", "purl", "pytest", "sphinx", "testrepository (>=0.0.18)", "testtools", "requests-futures"]

[[package]]
name = "shapely"
version = "1.8.5.post1"
description = "Geometric objects, predicates, and operations"
category = "main"
optional = false
python-versions = ">=3.6"

[package.extras]
all = ["pytest", "pytest-cov", "numpy"]
test = ["pytest", "pytest-cov"]
vectorized = ["numpy"]

[[package]]
name = "six"
version = "1.16.0"
description = "Python 2 and 3 compatibility utilities"
category = "main"
optional = false
python-versions = ">=2.7, !=3.0.*, !=3.1.*, !=3.2.*"

[[package]]
name = "smmap"
version = "5.0.0"
description = "A pure Python implementation of a sliding window memory map manager"
category = "dev"
optional = false
python-versions = ">=3.6"

[[package]]
name = "snowballstemmer"
version = "2.2.0"
description = "This package provides 29 stemmers for 28 languages generated from Snowball algorithms."
category = "dev"
optional = false
python-versions = "*"

[[package]]
name = "soupsieve"
version = "2.3.2.post1"
description = "A modern CSS selector implementation for Beautiful Soup."
category = "main"
optional = false
python-versions = ">=3.6"

[[package]]
name = "stevedore"
version = "3.5.2"
description = "Manage dynamic plugins for Python applications"
category = "dev"
optional = false
python-versions = ">=3.6"

[package.dependencies]
importlib-metadata = {version = ">=1.7.0", markers = "python_version < \"3.8\""}
pbr = ">=2.0.0,<2.1.0 || >2.1.0"

[[package]]
name = "toml"
version = "0.10.2"
description = "Python Library for Tom's Obvious, Minimal Language"
category = "main"
optional = false
python-versions = ">=2.6, !=3.0.*, !=3.1.*, !=3.2.*"

[[package]]
name = "tomli"
version = "2.0.1"
description = "A lil' TOML parser"
category = "dev"
optional = false
python-versions = ">=3.7"

[[package]]
name = "typed-ast"
version = "1.5.4"
description = "a fork of Python 2 and 3 ast modules with type comment support"
category = "dev"
optional = false
python-versions = ">=3.6"

[[package]]
name = "types-python-dateutil"
version = "2.8.19.2"
description = "Typing stubs for python-dateutil"
category = "dev"
optional = false
python-versions = "*"

[[package]]
name = "types-pytz"
version = "2022.5.0.0"
description = "Typing stubs for pytz"
category = "dev"
optional = false
python-versions = "*"

[[package]]
name = "types-toml"
version = "0.10.8"
description = "Typing stubs for toml"
category = "dev"
optional = false
python-versions = "*"

[[package]]
name = "typing-extensions"
version = "4.4.0"
description = "Backported and Experimental Type Hints for Python 3.7+"
category = "main"
optional = false
python-versions = ">=3.7"

[[package]]
name = "tzwhere"
version = "3.0.3"
description = "Python library to look up timezone from lat / long offline"
category = "main"
optional = false
python-versions = "*"

[package.dependencies]
shapely = "*"

[[package]]
name = "urllib3"
version = "1.26.12"
description = "HTTP library with thread-safe connection pooling, file post, and more."
category = "dev"
optional = false
python-versions = ">=2.7, !=3.0.*, !=3.1.*, !=3.2.*, !=3.3.*, !=3.4.*, !=3.5.*, <4"

[package.extras]
brotli = ["brotlicffi (>=0.8.0)", "brotli (>=1.0.9)", "brotlipy (>=0.6.0)"]
secure = ["pyOpenSSL (>=0.14)", "cryptography (>=1.3.4)", "idna (>=2.0.0)", "certifi", "urllib3-secure-extra", "ipaddress"]
socks = ["PySocks (>=1.5.6,!=1.5.7,<2.0)"]

[[package]]
name = "wrapt"
version = "1.14.1"
description = "Module for decorators, wrappers and monkey patching."
category = "dev"
optional = false
python-versions = "!=3.0.*,!=3.1.*,!=3.2.*,!=3.3.*,!=3.4.*,>=2.7"

[[package]]
name = "yamllint"
version = "1.28.0"
description = "A linter for YAML files."
category = "dev"
optional = false
python-versions = ">=3.6"

[package.dependencies]
pathspec = ">=0.5.3"
pyyaml = "*"

[[package]]
name = "zipp"
version = "3.9.0"
description = "Backport of pathlib-compatible object wrapper for zip files"
category = "main"
optional = false
python-versions = ">=3.7"

[package.extras]
docs = ["sphinx (>=3.5)", "jaraco.packaging (>=9)", "rst.linker (>=1.9)", "furo", "jaraco.tidelift (>=1.4)"]
testing = ["pytest (>=6)", "pytest-checkdocs (>=2.4)", "pytest-flake8", "flake8 (<5)", "pytest-cov", "pytest-enabler (>=1.3)", "jaraco.itertools", "func-timeout", "jaraco.functools", "more-itertools", "pytest-black (>=0.3.7)", "pytest-mypy (>=0.9.1)"]

[metadata]
lock-version = "1.1"
<<<<<<< HEAD
python-versions = "^3.7"
content-hash = "e332ee4354c437fcc0d226db6c9d14744826bb634a9df816be1ae375b8cdc2c5"
=======
python-versions = "^3.6.2"
content-hash = "55c8333a34aa4c3bae94ea5a72e9a14aed835bf67031423ecec028958588b633"
>>>>>>> 6a917ff9

[metadata.files]
astroid = []
attrs = []
backoff = [
    {file = "backoff-1.11.1-py2.py3-none-any.whl", hash = "sha256:61928f8fa48d52e4faa81875eecf308eccfb1016b018bb6bd21e05b5d90a96c5"},
    {file = "backoff-1.11.1.tar.gz", hash = "sha256:ccb962a2378418c667b3c979b504fdeb7d9e0d29c0579e3b13b86467177728cb"},
]
bandit = [
    {file = "bandit-1.7.4-py3-none-any.whl", hash = "sha256:412d3f259dab4077d0e7f0c11f50f650cc7d10db905d98f6520a95a18049658a"},
    {file = "bandit-1.7.4.tar.gz", hash = "sha256:2d63a8c573417bae338962d4b9b06fbc6080f74ecd955a092849e1e65c717bd2"},
]
beautifulsoup4 = [
    {file = "beautifulsoup4-4.11.1-py3-none-any.whl", hash = "sha256:58d5c3d29f5a36ffeb94f02f0d786cd53014cf9b3b3951d42e0080d8a9498d30"},
    {file = "beautifulsoup4-4.11.1.tar.gz", hash = "sha256:ad9aa55b65ef2808eb405f46cf74df7fcb7044d5cbc26487f96eb2ef2e436693"},
]
<<<<<<< HEAD
black = []
=======
bidict = []
black = [
    {file = "black-19.10b0-py36-none-any.whl", hash = "sha256:1b30e59be925fafc1ee4565e5e08abef6b03fe455102883820fe5ee2e4734e0b"},
    {file = "black-19.10b0.tar.gz", hash = "sha256:c2edb73a08e9e0e6f65a0e6af18b059b8b1cdd5bef997d7a0b181df93dc81539"},
]
>>>>>>> 6a917ff9
bs4 = [
    {file = "bs4-0.0.1.tar.gz", hash = "sha256:36ecea1fd7cc5c0c6e4a1ff075df26d50da647b75376626cc186e2212886dd3a"},
]
certifi = []
charset-normalizer = []
click = [
    {file = "click-8.1.3-py3-none-any.whl", hash = "sha256:bb4d8133cb15a609f44e8213d9b391b0809795062913b383c62be0ee95b1db48"},
    {file = "click-8.1.3.tar.gz", hash = "sha256:7682dc8afb30297001674575ea00d1814d808d6a36af415a82bd481d37ba7b8e"},
]
colorama = [
    {file = "colorama-0.4.5-py2.py3-none-any.whl", hash = "sha256:854bf444933e37f5824ae7bfc1e98d5bce2ebe4160d46b5edf346a89358e99da"},
    {file = "colorama-0.4.5.tar.gz", hash = "sha256:e6c6b4334fc50988a639d9b98aa429a0b57da6e17b9a44f0451f930b6967b7a4"},
]
<<<<<<< HEAD
=======
configargparse = [
    {file = "ConfigArgParse-0.15.2.tar.gz", hash = "sha256:558738aff623d6667aa5b85df6093ad3828867de8a82b66a6d458fb42567beb3"},
]
dataclasses = [
    {file = "dataclasses-0.8-py3-none-any.whl", hash = "sha256:0201d89fa866f68c8ebd9d08ee6ff50c0b255f8ec63a71c16fda7af82bb887bf"},
    {file = "dataclasses-0.8.tar.gz", hash = "sha256:8479067f342acf957dc82ec415d355ab5edb7e7646b90dc6e2fd1d96ad084c97"},
]
>>>>>>> 6a917ff9
dill = [
    {file = "dill-0.3.5.1-py2.py3-none-any.whl", hash = "sha256:33501d03270bbe410c72639b350e941882a8b0fd55357580fbc873fba0c59302"},
    {file = "dill-0.3.5.1.tar.gz", hash = "sha256:d75e41f3eff1eee599d738e76ba8f4ad98ea229db8b085318aa2b3333a208c86"},
]
flake8 = [
    {file = "flake8-4.0.1-py2.py3-none-any.whl", hash = "sha256:479b1304f72536a55948cb40a32dce8bb0ffe3501e26eaf292c7e60eb5e0428d"},
    {file = "flake8-4.0.1.tar.gz", hash = "sha256:806e034dda44114815e23c16ef92f95c91e4c71100ff52813adf7132a6ad870d"},
]
geographiclib = [
    {file = "geographiclib-1.52-py3-none-any.whl", hash = "sha256:8f441c527b0b8a26cd96c965565ff0513d1e4d9952b704bf449409e5015c77b7"},
    {file = "geographiclib-1.52.tar.gz", hash = "sha256:ac400d672b8954b0306bca890b088bb8ba2a757dc8133cca0b878f34b33b2740"},
]
geopy = [
    {file = "geopy-2.2.0-py3-none-any.whl", hash = "sha256:8f1f949082b964385de61fcc3a667a6a9a6e242beb1ae8972449f164b2ba0e89"},
    {file = "geopy-2.2.0.tar.gz", hash = "sha256:58b7edf526b8c32e33126570b5f4fcdfaa29d4416506064777ae8d84cd103fdd"},
]
gitdb = [
    {file = "gitdb-4.0.9-py3-none-any.whl", hash = "sha256:8033ad4e853066ba6ca92050b9df2f89301b8fc8bf7e9324d412a63f8bf1a8fd"},
    {file = "gitdb-4.0.9.tar.gz", hash = "sha256:bac2fd45c0a1c9cf619e63a90d62bdc63892ef92387424b855792a6cabe789aa"},
]
gitpython = []
icalendar = []
idna = []
importlib-metadata = [
    {file = "importlib_metadata-4.2.0-py3-none-any.whl", hash = "sha256:057e92c15bc8d9e8109738a48db0ccb31b4d9d5cfbee5a8670879a30be66304b"},
    {file = "importlib_metadata-4.2.0.tar.gz", hash = "sha256:b7e52a1f8dec14a75ea73e0891f3060099ca1d8e6a462a4dff11c3e119ea1b31"},
]
iniconfig = [
    {file = "iniconfig-1.1.1-py2.py3-none-any.whl", hash = "sha256:011e24c64b7f47f6ebd835bb12a743f2fbe9a26d4cecaa7f53bc4f35ee9da8b3"},
    {file = "iniconfig-1.1.1.tar.gz", hash = "sha256:bc3af051d7d14b2ee5ef9969666def0cd1a000e121eaea580d4a313df4b37f32"},
]
invoke = []
isort = [
    {file = "isort-5.10.1-py3-none-any.whl", hash = "sha256:6f62d78e2f89b4500b080fe3a81690850cd254227f27f75c3a0c491a1f351ba7"},
    {file = "isort-5.10.1.tar.gz", hash = "sha256:e8443a5e7a020e9d7f97f1d7d9cd17c88bcb3bc7e218bf9cf5095fe550be2951"},
]
lazy-object-proxy = [
    {file = "lazy-object-proxy-1.7.1.tar.gz", hash = "sha256:d609c75b986def706743cdebe5e47553f4a5a1da9c5ff66d76013ef396b5a8a4"},
    {file = "lazy_object_proxy-1.7.1-cp310-cp310-macosx_10_9_x86_64.whl", hash = "sha256:bb8c5fd1684d60a9902c60ebe276da1f2281a318ca16c1d0a96db28f62e9166b"},
    {file = "lazy_object_proxy-1.7.1-cp310-cp310-manylinux_2_17_aarch64.manylinux2014_aarch64.whl", hash = "sha256:a57d51ed2997e97f3b8e3500c984db50a554bb5db56c50b5dab1b41339b37e36"},
    {file = "lazy_object_proxy-1.7.1-cp310-cp310-manylinux_2_5_x86_64.manylinux1_x86_64.manylinux_2_17_x86_64.manylinux2014_x86_64.whl", hash = "sha256:fd45683c3caddf83abbb1249b653a266e7069a09f486daa8863fb0e7496a9fdb"},
    {file = "lazy_object_proxy-1.7.1-cp310-cp310-musllinux_1_1_aarch64.whl", hash = "sha256:8561da8b3dd22d696244d6d0d5330618c993a215070f473b699e00cf1f3f6443"},
    {file = "lazy_object_proxy-1.7.1-cp310-cp310-musllinux_1_1_x86_64.whl", hash = "sha256:fccdf7c2c5821a8cbd0a9440a456f5050492f2270bd54e94360cac663398739b"},
    {file = "lazy_object_proxy-1.7.1-cp310-cp310-win32.whl", hash = "sha256:898322f8d078f2654d275124a8dd19b079080ae977033b713f677afcfc88e2b9"},
    {file = "lazy_object_proxy-1.7.1-cp310-cp310-win_amd64.whl", hash = "sha256:85b232e791f2229a4f55840ed54706110c80c0a210d076eee093f2b2e33e1bfd"},
    {file = "lazy_object_proxy-1.7.1-cp36-cp36m-macosx_10_9_x86_64.whl", hash = "sha256:46ff647e76f106bb444b4533bb4153c7370cdf52efc62ccfc1a28bdb3cc95442"},
    {file = "lazy_object_proxy-1.7.1-cp36-cp36m-manylinux_2_17_aarch64.manylinux2014_aarch64.whl", hash = "sha256:12f3bb77efe1367b2515f8cb4790a11cffae889148ad33adad07b9b55e0ab22c"},
    {file = "lazy_object_proxy-1.7.1-cp36-cp36m-manylinux_2_5_x86_64.manylinux1_x86_64.manylinux_2_17_x86_64.manylinux2014_x86_64.whl", hash = "sha256:c19814163728941bb871240d45c4c30d33b8a2e85972c44d4e63dd7107faba44"},
    {file = "lazy_object_proxy-1.7.1-cp36-cp36m-musllinux_1_1_aarch64.whl", hash = "sha256:e40f2013d96d30217a51eeb1db28c9ac41e9d0ee915ef9d00da639c5b63f01a1"},
    {file = "lazy_object_proxy-1.7.1-cp36-cp36m-musllinux_1_1_x86_64.whl", hash = "sha256:2052837718516a94940867e16b1bb10edb069ab475c3ad84fd1e1a6dd2c0fcfc"},
    {file = "lazy_object_proxy-1.7.1-cp36-cp36m-win32.whl", hash = "sha256:6a24357267aa976abab660b1d47a34aaf07259a0c3859a34e536f1ee6e76b5bb"},
    {file = "lazy_object_proxy-1.7.1-cp36-cp36m-win_amd64.whl", hash = "sha256:6aff3fe5de0831867092e017cf67e2750c6a1c7d88d84d2481bd84a2e019ec35"},
    {file = "lazy_object_proxy-1.7.1-cp37-cp37m-macosx_10_9_x86_64.whl", hash = "sha256:6a6e94c7b02641d1311228a102607ecd576f70734dc3d5e22610111aeacba8a0"},
    {file = "lazy_object_proxy-1.7.1-cp37-cp37m-manylinux_2_17_aarch64.manylinux2014_aarch64.whl", hash = "sha256:c4ce15276a1a14549d7e81c243b887293904ad2d94ad767f42df91e75fd7b5b6"},
    {file = "lazy_object_proxy-1.7.1-cp37-cp37m-manylinux_2_5_x86_64.manylinux1_x86_64.manylinux_2_17_x86_64.manylinux2014_x86_64.whl", hash = "sha256:e368b7f7eac182a59ff1f81d5f3802161932a41dc1b1cc45c1f757dc876b5d2c"},
    {file = "lazy_object_proxy-1.7.1-cp37-cp37m-musllinux_1_1_aarch64.whl", hash = "sha256:6ecbb350991d6434e1388bee761ece3260e5228952b1f0c46ffc800eb313ff42"},
    {file = "lazy_object_proxy-1.7.1-cp37-cp37m-musllinux_1_1_x86_64.whl", hash = "sha256:553b0f0d8dbf21890dd66edd771f9b1b5f51bd912fa5f26de4449bfc5af5e029"},
    {file = "lazy_object_proxy-1.7.1-cp37-cp37m-win32.whl", hash = "sha256:c7a683c37a8a24f6428c28c561c80d5f4fd316ddcf0c7cab999b15ab3f5c5c69"},
    {file = "lazy_object_proxy-1.7.1-cp37-cp37m-win_amd64.whl", hash = "sha256:df2631f9d67259dc9620d831384ed7732a198eb434eadf69aea95ad18c587a28"},
    {file = "lazy_object_proxy-1.7.1-cp38-cp38-macosx_10_9_x86_64.whl", hash = "sha256:07fa44286cda977bd4803b656ffc1c9b7e3bc7dff7d34263446aec8f8c96f88a"},
    {file = "lazy_object_proxy-1.7.1-cp38-cp38-manylinux_2_17_aarch64.manylinux2014_aarch64.whl", hash = "sha256:4dca6244e4121c74cc20542c2ca39e5c4a5027c81d112bfb893cf0790f96f57e"},
    {file = "lazy_object_proxy-1.7.1-cp38-cp38-manylinux_2_5_x86_64.manylinux1_x86_64.manylinux_2_17_x86_64.manylinux2014_x86_64.whl", hash = "sha256:91ba172fc5b03978764d1df5144b4ba4ab13290d7bab7a50f12d8117f8630c38"},
    {file = "lazy_object_proxy-1.7.1-cp38-cp38-musllinux_1_1_aarch64.whl", hash = "sha256:043651b6cb706eee4f91854da4a089816a6606c1428fd391573ef8cb642ae4f7"},
    {file = "lazy_object_proxy-1.7.1-cp38-cp38-musllinux_1_1_x86_64.whl", hash = "sha256:b9e89b87c707dd769c4ea91f7a31538888aad05c116a59820f28d59b3ebfe25a"},
    {file = "lazy_object_proxy-1.7.1-cp38-cp38-win32.whl", hash = "sha256:9d166602b525bf54ac994cf833c385bfcc341b364e3ee71e3bf5a1336e677b55"},
    {file = "lazy_object_proxy-1.7.1-cp38-cp38-win_amd64.whl", hash = "sha256:8f3953eb575b45480db6568306893f0bd9d8dfeeebd46812aa09ca9579595148"},
    {file = "lazy_object_proxy-1.7.1-cp39-cp39-macosx_10_9_x86_64.whl", hash = "sha256:dd7ed7429dbb6c494aa9bc4e09d94b778a3579be699f9d67da7e6804c422d3de"},
    {file = "lazy_object_proxy-1.7.1-cp39-cp39-manylinux_2_17_aarch64.manylinux2014_aarch64.whl", hash = "sha256:70ed0c2b380eb6248abdef3cd425fc52f0abd92d2b07ce26359fcbc399f636ad"},
    {file = "lazy_object_proxy-1.7.1-cp39-cp39-manylinux_2_5_x86_64.manylinux1_x86_64.manylinux_2_17_x86_64.manylinux2014_x86_64.whl", hash = "sha256:7096a5e0c1115ec82641afbdd70451a144558ea5cf564a896294e346eb611be1"},
    {file = "lazy_object_proxy-1.7.1-cp39-cp39-musllinux_1_1_aarch64.whl", hash = "sha256:f769457a639403073968d118bc70110e7dce294688009f5c24ab78800ae56dc8"},
    {file = "lazy_object_proxy-1.7.1-cp39-cp39-musllinux_1_1_x86_64.whl", hash = "sha256:39b0e26725c5023757fc1ab2a89ef9d7ab23b84f9251e28f9cc114d5b59c1b09"},
    {file = "lazy_object_proxy-1.7.1-cp39-cp39-win32.whl", hash = "sha256:2130db8ed69a48a3440103d4a520b89d8a9405f1b06e2cc81640509e8bf6548f"},
    {file = "lazy_object_proxy-1.7.1-cp39-cp39-win_amd64.whl", hash = "sha256:677ea950bef409b47e51e733283544ac3d660b709cfce7b187f5ace137960d61"},
    {file = "lazy_object_proxy-1.7.1-pp37.pp38-none-any.whl", hash = "sha256:d66906d5785da8e0be7360912e99c9188b70f52c422f9fc18223347235691a84"},
]
lxml = []
mccabe = [
    {file = "mccabe-0.6.1-py2.py3-none-any.whl", hash = "sha256:ab8a6258860da4b6677da4bd2fe5dc2c659cff31b3ee4f7f5d64e79735b80d42"},
    {file = "mccabe-0.6.1.tar.gz", hash = "sha256:dd8d182285a0fe56bace7f45b5e7d1a6ebcbf524e8f3bd87eb0f125271b8831f"},
]
mypy = []
mypy-extensions = [
    {file = "mypy_extensions-0.4.3-py2.py3-none-any.whl", hash = "sha256:090fedd75945a69ae91ce1303b5824f428daf5a028d2f6ab8a299250a846f15d"},
    {file = "mypy_extensions-0.4.3.tar.gz", hash = "sha256:2d82818f5bb3e369420cb3c4060a7970edba416647068eb4c5343488a6c604a8"},
]
netconan = []
packaging = [
    {file = "packaging-21.3-py3-none-any.whl", hash = "sha256:ef103e05f519cdc783ae24ea4e2e0f508a9c99b2d4969652eed6a2e1ea5bd522"},
    {file = "packaging-21.3.tar.gz", hash = "sha256:dd47c42927d89ab911e606518907cc2d3a1f38bbd026385970643f9c5b8ecfeb"},
]
<<<<<<< HEAD
pathspec = []
pbr = []
=======
passlib = [
    {file = "passlib-1.7.4-py2.py3-none-any.whl", hash = "sha256:aa6bca462b8d8bda89c70b382f0c298a20b5560af6cbfa2dce410c0a2fb669f1"},
    {file = "passlib-1.7.4.tar.gz", hash = "sha256:defd50f72b65c5402ab2c573830a6978e5f202ad0d984793c8dde2c4152ebe04"},
]
pathspec = [
    {file = "pathspec-0.9.0-py2.py3-none-any.whl", hash = "sha256:7d15c4ddb0b5c802d161efc417ec1a2558ea2653c2e8ad9c19098201dc1c993a"},
    {file = "pathspec-0.9.0.tar.gz", hash = "sha256:e564499435a2673d586f6b2130bb5b95f04a3ba06f81b8f895b651a3c76aabb1"},
]
pbr = [
    {file = "pbr-5.9.0-py2.py3-none-any.whl", hash = "sha256:e547125940bcc052856ded43be8e101f63828c2d94239ffbe2b327ba3d5ccf0a"},
    {file = "pbr-5.9.0.tar.gz", hash = "sha256:e8dca2f4b43560edef58813969f52a56cef023146cbb8931626db80e6c1c4308"},
]
>>>>>>> 6a917ff9
platformdirs = [
    {file = "platformdirs-2.5.2-py3-none-any.whl", hash = "sha256:027d8e83a2d7de06bbac4e5ef7e023c02b863d7ea5d079477e722bb41ab25788"},
    {file = "platformdirs-2.5.2.tar.gz", hash = "sha256:58c8abb07dcb441e6ee4b11d8df0ac856038f944ab98b7be6b27b2a3c7feef19"},
]
pluggy = [
    {file = "pluggy-1.0.0-py2.py3-none-any.whl", hash = "sha256:74134bbf457f031a36d68416e1509f34bd5ccc019f0bcc952c7b909d06b37bd3"},
    {file = "pluggy-1.0.0.tar.gz", hash = "sha256:4224373bacce55f955a878bf9cfa763c1e360858e330072059e10bad68531159"},
]
py = [
    {file = "py-1.11.0-py2.py3-none-any.whl", hash = "sha256:607c53218732647dff4acdfcd50cb62615cedf612e72d1724fb1a0cc6405b378"},
    {file = "py-1.11.0.tar.gz", hash = "sha256:51c75c4126074b472f746a24399ad32f6053d1b34b68d2fa41e558e6f4a98719"},
]
pycodestyle = [
    {file = "pycodestyle-2.8.0-py2.py3-none-any.whl", hash = "sha256:720f8b39dde8b293825e7ff02c475f3077124006db4f440dcbc9a20b76548a20"},
    {file = "pycodestyle-2.8.0.tar.gz", hash = "sha256:eddd5847ef438ea1c7870ca7eb78a9d47ce0cdb4851a5523949f2601d0cbbe7f"},
]
pydantic = [
    {file = "pydantic-1.8.2-cp36-cp36m-macosx_10_9_x86_64.whl", hash = "sha256:05ddfd37c1720c392f4e0d43c484217b7521558302e7069ce8d318438d297739"},
    {file = "pydantic-1.8.2-cp36-cp36m-manylinux1_i686.whl", hash = "sha256:a7c6002203fe2c5a1b5cbb141bb85060cbff88c2d78eccbc72d97eb7022c43e4"},
    {file = "pydantic-1.8.2-cp36-cp36m-manylinux2014_i686.whl", hash = "sha256:589eb6cd6361e8ac341db97602eb7f354551482368a37f4fd086c0733548308e"},
    {file = "pydantic-1.8.2-cp36-cp36m-manylinux2014_x86_64.whl", hash = "sha256:10e5622224245941efc193ad1d159887872776df7a8fd592ed746aa25d071840"},
    {file = "pydantic-1.8.2-cp36-cp36m-win_amd64.whl", hash = "sha256:99a9fc39470010c45c161a1dc584997f1feb13f689ecf645f59bb4ba623e586b"},
    {file = "pydantic-1.8.2-cp37-cp37m-macosx_10_9_x86_64.whl", hash = "sha256:a83db7205f60c6a86f2c44a61791d993dff4b73135df1973ecd9eed5ea0bda20"},
    {file = "pydantic-1.8.2-cp37-cp37m-manylinux1_i686.whl", hash = "sha256:41b542c0b3c42dc17da70554bc6f38cbc30d7066d2c2815a94499b5684582ecb"},
    {file = "pydantic-1.8.2-cp37-cp37m-manylinux2014_i686.whl", hash = "sha256:ea5cb40a3b23b3265f6325727ddfc45141b08ed665458be8c6285e7b85bd73a1"},
    {file = "pydantic-1.8.2-cp37-cp37m-manylinux2014_x86_64.whl", hash = "sha256:18b5ea242dd3e62dbf89b2b0ec9ba6c7b5abaf6af85b95a97b00279f65845a23"},
    {file = "pydantic-1.8.2-cp37-cp37m-win_amd64.whl", hash = "sha256:234a6c19f1c14e25e362cb05c68afb7f183eb931dd3cd4605eafff055ebbf287"},
    {file = "pydantic-1.8.2-cp38-cp38-macosx_10_9_x86_64.whl", hash = "sha256:021ea0e4133e8c824775a0cfe098677acf6fa5a3cbf9206a376eed3fc09302cd"},
    {file = "pydantic-1.8.2-cp38-cp38-manylinux1_i686.whl", hash = "sha256:e710876437bc07bd414ff453ac8ec63d219e7690128d925c6e82889d674bb505"},
    {file = "pydantic-1.8.2-cp38-cp38-manylinux2014_i686.whl", hash = "sha256:ac8eed4ca3bd3aadc58a13c2aa93cd8a884bcf21cb019f8cfecaae3b6ce3746e"},
    {file = "pydantic-1.8.2-cp38-cp38-manylinux2014_x86_64.whl", hash = "sha256:4a03cbbe743e9c7247ceae6f0d8898f7a64bb65800a45cbdc52d65e370570820"},
    {file = "pydantic-1.8.2-cp38-cp38-win_amd64.whl", hash = "sha256:8621559dcf5afacf0069ed194278f35c255dc1a1385c28b32dd6c110fd6531b3"},
    {file = "pydantic-1.8.2-cp39-cp39-macosx_10_9_x86_64.whl", hash = "sha256:8b223557f9510cf0bfd8b01316bf6dd281cf41826607eada99662f5e4963f316"},
    {file = "pydantic-1.8.2-cp39-cp39-manylinux1_i686.whl", hash = "sha256:244ad78eeb388a43b0c927e74d3af78008e944074b7d0f4f696ddd5b2af43c62"},
    {file = "pydantic-1.8.2-cp39-cp39-manylinux2014_i686.whl", hash = "sha256:05ef5246a7ffd2ce12a619cbb29f3307b7c4509307b1b49f456657b43529dc6f"},
    {file = "pydantic-1.8.2-cp39-cp39-manylinux2014_x86_64.whl", hash = "sha256:54cd5121383f4a461ff7644c7ca20c0419d58052db70d8791eacbbe31528916b"},
    {file = "pydantic-1.8.2-cp39-cp39-win_amd64.whl", hash = "sha256:4be75bebf676a5f0f87937c6ddb061fa39cbea067240d98e298508c1bda6f3f3"},
    {file = "pydantic-1.8.2-py3-none-any.whl", hash = "sha256:fec866a0b59f372b7e776f2d7308511784dace622e0992a0b59ea3ccee0ae833"},
    {file = "pydantic-1.8.2.tar.gz", hash = "sha256:26464e57ccaafe72b7ad156fdaa4e9b9ef051f69e175dbbb463283000c05ab7b"},
]
pydocstyle = [
    {file = "pydocstyle-6.1.1-py3-none-any.whl", hash = "sha256:6987826d6775056839940041beef5c08cc7e3d71d63149b48e36727f70144dc4"},
    {file = "pydocstyle-6.1.1.tar.gz", hash = "sha256:1d41b7c459ba0ee6c345f2eb9ae827cab14a7533a88c5c6f7e94923f72df92dc"},
]
pyflakes = [
    {file = "pyflakes-2.4.0-py2.py3-none-any.whl", hash = "sha256:3bb3a3f256f4b7968c9c788781e4ff07dce46bdf12339dcda61053375426ee2e"},
    {file = "pyflakes-2.4.0.tar.gz", hash = "sha256:05a85c2872edf37a4ed30b0cce2f6093e1d0581f8c19d7393122da7e25b2b24c"},
]
pylint = [
    {file = "pylint-2.13.9-py3-none-any.whl", hash = "sha256:705c620d388035bdd9ff8b44c5bcdd235bfb49d276d488dd2c8ff1736aa42526"},
    {file = "pylint-2.13.9.tar.gz", hash = "sha256:095567c96e19e6f57b5b907e67d265ff535e588fe26b12b5ebe1fc5645b2c731"},
]
pyparsing = [
    {file = "pyparsing-3.0.9-py3-none-any.whl", hash = "sha256:5026bae9a10eeaefb61dab2f09052b9f4307d44aee4eda64b309723d8d206bbc"},
    {file = "pyparsing-3.0.9.tar.gz", hash = "sha256:2b020ecf7d21b687f219b71ecad3631f644a47f01403fa1d1036b0c6416d70fb"},
]
pytest = []
python-dateutil = [
    {file = "python-dateutil-2.8.2.tar.gz", hash = "sha256:0123cacc1627ae19ddf3c27a5de5bd67ee4586fbdd6440d9748f8abb483d3e86"},
    {file = "python_dateutil-2.8.2-py2.py3-none-any.whl", hash = "sha256:961d03dc3453ebbc59dbdea9e4e11c5651520a876d0f4db161e8674aae935da9"},
]
python-dotenv = []
pytz = []
pyyaml = [
    {file = "PyYAML-6.0-cp310-cp310-macosx_10_9_x86_64.whl", hash = "sha256:d4db7c7aef085872ef65a8fd7d6d09a14ae91f691dec3e87ee5ee0539d516f53"},
    {file = "PyYAML-6.0-cp310-cp310-macosx_11_0_arm64.whl", hash = "sha256:9df7ed3b3d2e0ecfe09e14741b857df43adb5a3ddadc919a2d94fbdf78fea53c"},
    {file = "PyYAML-6.0-cp310-cp310-manylinux_2_17_aarch64.manylinux2014_aarch64.whl", hash = "sha256:77f396e6ef4c73fdc33a9157446466f1cff553d979bd00ecb64385760c6babdc"},
    {file = "PyYAML-6.0-cp310-cp310-manylinux_2_17_s390x.manylinux2014_s390x.whl", hash = "sha256:a80a78046a72361de73f8f395f1f1e49f956c6be882eed58505a15f3e430962b"},
    {file = "PyYAML-6.0-cp310-cp310-manylinux_2_5_x86_64.manylinux1_x86_64.manylinux_2_12_x86_64.manylinux2010_x86_64.whl", hash = "sha256:f84fbc98b019fef2ee9a1cb3ce93e3187a6df0b2538a651bfb890254ba9f90b5"},
    {file = "PyYAML-6.0-cp310-cp310-win32.whl", hash = "sha256:2cd5df3de48857ed0544b34e2d40e9fac445930039f3cfe4bcc592a1f836d513"},
    {file = "PyYAML-6.0-cp310-cp310-win_amd64.whl", hash = "sha256:daf496c58a8c52083df09b80c860005194014c3698698d1a57cbcfa182142a3a"},
    {file = "PyYAML-6.0-cp36-cp36m-macosx_10_9_x86_64.whl", hash = "sha256:897b80890765f037df3403d22bab41627ca8811ae55e9a722fd0392850ec4d86"},
    {file = "PyYAML-6.0-cp36-cp36m-manylinux_2_17_aarch64.manylinux2014_aarch64.whl", hash = "sha256:50602afada6d6cbfad699b0c7bb50d5ccffa7e46a3d738092afddc1f9758427f"},
    {file = "PyYAML-6.0-cp36-cp36m-manylinux_2_17_s390x.manylinux2014_s390x.whl", hash = "sha256:48c346915c114f5fdb3ead70312bd042a953a8ce5c7106d5bfb1a5254e47da92"},
    {file = "PyYAML-6.0-cp36-cp36m-manylinux_2_5_x86_64.manylinux1_x86_64.manylinux_2_12_x86_64.manylinux2010_x86_64.whl", hash = "sha256:98c4d36e99714e55cfbaaee6dd5badbc9a1ec339ebfc3b1f52e293aee6bb71a4"},
    {file = "PyYAML-6.0-cp36-cp36m-win32.whl", hash = "sha256:0283c35a6a9fbf047493e3a0ce8d79ef5030852c51e9d911a27badfde0605293"},
    {file = "PyYAML-6.0-cp36-cp36m-win_amd64.whl", hash = "sha256:07751360502caac1c067a8132d150cf3d61339af5691fe9e87803040dbc5db57"},
    {file = "PyYAML-6.0-cp37-cp37m-macosx_10_9_x86_64.whl", hash = "sha256:819b3830a1543db06c4d4b865e70ded25be52a2e0631ccd2f6a47a2822f2fd7c"},
    {file = "PyYAML-6.0-cp37-cp37m-manylinux_2_17_aarch64.manylinux2014_aarch64.whl", hash = "sha256:473f9edb243cb1935ab5a084eb238d842fb8f404ed2193a915d1784b5a6b5fc0"},
    {file = "PyYAML-6.0-cp37-cp37m-manylinux_2_17_s390x.manylinux2014_s390x.whl", hash = "sha256:0ce82d761c532fe4ec3f87fc45688bdd3a4c1dc5e0b4a19814b9009a29baefd4"},
    {file = "PyYAML-6.0-cp37-cp37m-manylinux_2_5_x86_64.manylinux1_x86_64.manylinux_2_12_x86_64.manylinux2010_x86_64.whl", hash = "sha256:231710d57adfd809ef5d34183b8ed1eeae3f76459c18fb4a0b373ad56bedcdd9"},
    {file = "PyYAML-6.0-cp37-cp37m-win32.whl", hash = "sha256:c5687b8d43cf58545ade1fe3e055f70eac7a5a1a0bf42824308d868289a95737"},
    {file = "PyYAML-6.0-cp37-cp37m-win_amd64.whl", hash = "sha256:d15a181d1ecd0d4270dc32edb46f7cb7733c7c508857278d3d378d14d606db2d"},
    {file = "PyYAML-6.0-cp38-cp38-macosx_10_9_x86_64.whl", hash = "sha256:0b4624f379dab24d3725ffde76559cff63d9ec94e1736b556dacdfebe5ab6d4b"},
    {file = "PyYAML-6.0-cp38-cp38-manylinux_2_17_aarch64.manylinux2014_aarch64.whl", hash = "sha256:213c60cd50106436cc818accf5baa1aba61c0189ff610f64f4a3e8c6726218ba"},
    {file = "PyYAML-6.0-cp38-cp38-manylinux_2_17_s390x.manylinux2014_s390x.whl", hash = "sha256:9fa600030013c4de8165339db93d182b9431076eb98eb40ee068700c9c813e34"},
    {file = "PyYAML-6.0-cp38-cp38-manylinux_2_5_x86_64.manylinux1_x86_64.manylinux_2_12_x86_64.manylinux2010_x86_64.whl", hash = "sha256:277a0ef2981ca40581a47093e9e2d13b3f1fbbeffae064c1d21bfceba2030287"},
    {file = "PyYAML-6.0-cp38-cp38-win32.whl", hash = "sha256:d4eccecf9adf6fbcc6861a38015c2a64f38b9d94838ac1810a9023a0609e1b78"},
    {file = "PyYAML-6.0-cp38-cp38-win_amd64.whl", hash = "sha256:1e4747bc279b4f613a09eb64bba2ba602d8a6664c6ce6396a4d0cd413a50ce07"},
    {file = "PyYAML-6.0-cp39-cp39-macosx_10_9_x86_64.whl", hash = "sha256:055d937d65826939cb044fc8c9b08889e8c743fdc6a32b33e2390f66013e449b"},
    {file = "PyYAML-6.0-cp39-cp39-macosx_11_0_arm64.whl", hash = "sha256:e61ceaab6f49fb8bdfaa0f92c4b57bcfbea54c09277b1b4f7ac376bfb7a7c174"},
    {file = "PyYAML-6.0-cp39-cp39-manylinux_2_17_aarch64.manylinux2014_aarch64.whl", hash = "sha256:d67d839ede4ed1b28a4e8909735fc992a923cdb84e618544973d7dfc71540803"},
    {file = "PyYAML-6.0-cp39-cp39-manylinux_2_17_s390x.manylinux2014_s390x.whl", hash = "sha256:cba8c411ef271aa037d7357a2bc8f9ee8b58b9965831d9e51baf703280dc73d3"},
    {file = "PyYAML-6.0-cp39-cp39-manylinux_2_5_x86_64.manylinux1_x86_64.manylinux_2_12_x86_64.manylinux2010_x86_64.whl", hash = "sha256:40527857252b61eacd1d9af500c3337ba8deb8fc298940291486c465c8b46ec0"},
    {file = "PyYAML-6.0-cp39-cp39-win32.whl", hash = "sha256:b5b9eccad747aabaaffbc6064800670f0c297e52c12754eb1d976c57e4f74dcb"},
    {file = "PyYAML-6.0-cp39-cp39-win_amd64.whl", hash = "sha256:b3d267842bf12586ba6c734f89d1f5b871df0273157918b0ccefa29deb05c21c"},
    {file = "PyYAML-6.0.tar.gz", hash = "sha256:68fb519c14306fec9720a2a5b45bc9f0c8d1b9c72adf45c37baedfcd949c35a2"},
]
requests = [
    {file = "requests-2.28.1-py3-none-any.whl", hash = "sha256:8fefa2a1a1365bf5520aac41836fbee479da67864514bdb821f31ce07ce65349"},
    {file = "requests-2.28.1.tar.gz", hash = "sha256:7c5599b102feddaa661c826c56ab4fee28bfd17f5abca1ebbe3e7f19d7c97983"},
]
requests-mock = []
shapely = []
six = [
    {file = "six-1.16.0-py2.py3-none-any.whl", hash = "sha256:8abb2f1d86890a2dfb989f9a77cfcfd3e47c2a354b01111771326f8aa26e0254"},
    {file = "six-1.16.0.tar.gz", hash = "sha256:1e61c37477a1626458e36f7b1d82aa5c9b094fa4802892072e49de9c60c4c926"},
]
smmap = [
    {file = "smmap-5.0.0-py3-none-any.whl", hash = "sha256:2aba19d6a040e78d8b09de5c57e96207b09ed71d8e55ce0959eeee6c8e190d94"},
    {file = "smmap-5.0.0.tar.gz", hash = "sha256:c840e62059cd3be204b0c9c9f74be2c09d5648eddd4580d9314c3ecde0b30936"},
]
snowballstemmer = [
    {file = "snowballstemmer-2.2.0-py2.py3-none-any.whl", hash = "sha256:c8e1716e83cc398ae16824e5572ae04e0d9fc2c6b985fb0f900f5f0c96ecba1a"},
    {file = "snowballstemmer-2.2.0.tar.gz", hash = "sha256:09b16deb8547d3412ad7b590689584cd0fe25ec8db3be37788be3810cbf19cb1"},
]
soupsieve = [
    {file = "soupsieve-2.3.2.post1-py3-none-any.whl", hash = "sha256:3b2503d3c7084a42b1ebd08116e5f81aadfaea95863628c80a3b774a11b7c759"},
    {file = "soupsieve-2.3.2.post1.tar.gz", hash = "sha256:fc53893b3da2c33de295667a0e19f078c14bf86544af307354de5fcf12a3f30d"},
]
stevedore = []
toml = [
    {file = "toml-0.10.2-py2.py3-none-any.whl", hash = "sha256:806143ae5bfb6a3c6e736a764057db0e6a0e05e338b5630894a5f779cabb4f9b"},
    {file = "toml-0.10.2.tar.gz", hash = "sha256:b3bda1d108d5dd99f4a20d24d9c348e91c4db7ab1b749200bded2f839ccbe68f"},
]
tomli = [
    {file = "tomli-2.0.1-py3-none-any.whl", hash = "sha256:939de3e7a6161af0c887ef91b7d41a53e7c5a1ca976325f429cb46ea9bc30ecc"},
    {file = "tomli-2.0.1.tar.gz", hash = "sha256:de526c12914f0c550d15924c62d72abc48d6fe7364aa87328337a31007fe8a4f"},
]
typed-ast = [
    {file = "typed_ast-1.5.4-cp310-cp310-macosx_10_9_x86_64.whl", hash = "sha256:669dd0c4167f6f2cd9f57041e03c3c2ebf9063d0757dc89f79ba1daa2bfca9d4"},
    {file = "typed_ast-1.5.4-cp310-cp310-macosx_11_0_arm64.whl", hash = "sha256:211260621ab1cd7324e0798d6be953d00b74e0428382991adfddb352252f1d62"},
    {file = "typed_ast-1.5.4-cp310-cp310-manylinux_2_17_aarch64.manylinux2014_aarch64.whl", hash = "sha256:267e3f78697a6c00c689c03db4876dd1efdfea2f251a5ad6555e82a26847b4ac"},
    {file = "typed_ast-1.5.4-cp310-cp310-manylinux_2_5_x86_64.manylinux1_x86_64.manylinux_2_12_x86_64.manylinux2010_x86_64.whl", hash = "sha256:c542eeda69212fa10a7ada75e668876fdec5f856cd3d06829e6aa64ad17c8dfe"},
    {file = "typed_ast-1.5.4-cp310-cp310-win_amd64.whl", hash = "sha256:a9916d2bb8865f973824fb47436fa45e1ebf2efd920f2b9f99342cb7fab93f72"},
    {file = "typed_ast-1.5.4-cp36-cp36m-macosx_10_9_x86_64.whl", hash = "sha256:79b1e0869db7c830ba6a981d58711c88b6677506e648496b1f64ac7d15633aec"},
    {file = "typed_ast-1.5.4-cp36-cp36m-manylinux_2_17_aarch64.manylinux2014_aarch64.whl", hash = "sha256:a94d55d142c9265f4ea46fab70977a1944ecae359ae867397757d836ea5a3f47"},
    {file = "typed_ast-1.5.4-cp36-cp36m-manylinux_2_5_x86_64.manylinux1_x86_64.manylinux_2_12_x86_64.manylinux2010_x86_64.whl", hash = "sha256:183afdf0ec5b1b211724dfef3d2cad2d767cbefac291f24d69b00546c1837fb6"},
    {file = "typed_ast-1.5.4-cp36-cp36m-win_amd64.whl", hash = "sha256:639c5f0b21776605dd6c9dbe592d5228f021404dafd377e2b7ac046b0349b1a1"},
    {file = "typed_ast-1.5.4-cp37-cp37m-macosx_10_9_x86_64.whl", hash = "sha256:cf4afcfac006ece570e32d6fa90ab74a17245b83dfd6655a6f68568098345ff6"},
    {file = "typed_ast-1.5.4-cp37-cp37m-manylinux_2_17_aarch64.manylinux2014_aarch64.whl", hash = "sha256:ed855bbe3eb3715fca349c80174cfcfd699c2f9de574d40527b8429acae23a66"},
    {file = "typed_ast-1.5.4-cp37-cp37m-manylinux_2_5_x86_64.manylinux1_x86_64.manylinux_2_12_x86_64.manylinux2010_x86_64.whl", hash = "sha256:6778e1b2f81dfc7bc58e4b259363b83d2e509a65198e85d5700dfae4c6c8ff1c"},
    {file = "typed_ast-1.5.4-cp37-cp37m-win_amd64.whl", hash = "sha256:0261195c2062caf107831e92a76764c81227dae162c4f75192c0d489faf751a2"},
    {file = "typed_ast-1.5.4-cp38-cp38-macosx_10_9_x86_64.whl", hash = "sha256:2efae9db7a8c05ad5547d522e7dbe62c83d838d3906a3716d1478b6c1d61388d"},
    {file = "typed_ast-1.5.4-cp38-cp38-macosx_11_0_arm64.whl", hash = "sha256:7d5d014b7daa8b0bf2eaef684295acae12b036d79f54178b92a2b6a56f92278f"},
    {file = "typed_ast-1.5.4-cp38-cp38-manylinux_2_17_aarch64.manylinux2014_aarch64.whl", hash = "sha256:370788a63915e82fd6f212865a596a0fefcbb7d408bbbb13dea723d971ed8bdc"},
    {file = "typed_ast-1.5.4-cp38-cp38-manylinux_2_5_x86_64.manylinux1_x86_64.manylinux_2_12_x86_64.manylinux2010_x86_64.whl", hash = "sha256:4e964b4ff86550a7a7d56345c7864b18f403f5bd7380edf44a3c1fb4ee7ac6c6"},
    {file = "typed_ast-1.5.4-cp38-cp38-win_amd64.whl", hash = "sha256:683407d92dc953c8a7347119596f0b0e6c55eb98ebebd9b23437501b28dcbb8e"},
    {file = "typed_ast-1.5.4-cp39-cp39-macosx_10_9_x86_64.whl", hash = "sha256:4879da6c9b73443f97e731b617184a596ac1235fe91f98d279a7af36c796da35"},
    {file = "typed_ast-1.5.4-cp39-cp39-macosx_11_0_arm64.whl", hash = "sha256:3e123d878ba170397916557d31c8f589951e353cc95fb7f24f6bb69adc1a8a97"},
    {file = "typed_ast-1.5.4-cp39-cp39-manylinux_2_17_aarch64.manylinux2014_aarch64.whl", hash = "sha256:ebd9d7f80ccf7a82ac5f88c521115cc55d84e35bf8b446fcd7836eb6b98929a3"},
    {file = "typed_ast-1.5.4-cp39-cp39-manylinux_2_5_x86_64.manylinux1_x86_64.manylinux_2_12_x86_64.manylinux2010_x86_64.whl", hash = "sha256:98f80dee3c03455e92796b58b98ff6ca0b2a6f652120c263efdba4d6c5e58f72"},
    {file = "typed_ast-1.5.4-cp39-cp39-win_amd64.whl", hash = "sha256:0fdbcf2fef0ca421a3f5912555804296f0b0960f0418c440f5d6d3abb549f3e1"},
    {file = "typed_ast-1.5.4.tar.gz", hash = "sha256:39e21ceb7388e4bb37f4c679d72707ed46c2fbf2a5609b8b8ebc4b067d977df2"},
]
<<<<<<< HEAD
types-python-dateutil = []
types-pytz = []
types-toml = []
typing-extensions = []
=======
types-python-dateutil = [
    {file = "types-python-dateutil-2.8.18.tar.gz", hash = "sha256:8695c7d7a5b1aef4002f3ab4e1247e23b1d41cd7cc1286d4594c2d8c5593c991"},
    {file = "types_python_dateutil-2.8.18-py3-none-any.whl", hash = "sha256:fd5ed97262b76ae684695ea38ace8dd7c1bc9491aba7eb4edf6654b7ecabc870"},
]
types-pytz = []
types-toml = [
    {file = "types-toml-0.10.7.tar.gz", hash = "sha256:a567fe2614b177d537ad99a661adc9bfc8c55a46f95e66370a4ed2dd171335f9"},
    {file = "types_toml-0.10.7-py3-none-any.whl", hash = "sha256:05a8da4bfde2f1ee60e90c7071c063b461f74c63a9c3c1099470c08d6fa58615"},
]
typing-extensions = [
    {file = "typing_extensions-4.1.1-py3-none-any.whl", hash = "sha256:21c85e0fe4b9a155d0799430b0ad741cdce7e359660ccbd8b530613e8df88ce2"},
    {file = "typing_extensions-4.1.1.tar.gz", hash = "sha256:1a9462dcc3347a79b1f1c0271fbe79e844580bb598bafa1ed208b94da3cdcd42"},
]
>>>>>>> 6a917ff9
tzwhere = [
    {file = "tzwhere-3.0.3.tar.gz", hash = "sha256:b9a056e60f6ad5d44e7bc9d397ae683ea4bcd81f812ab6bbdfaad3d9984fcf19"},
]
urllib3 = []
wrapt = [
    {file = "wrapt-1.14.1-cp27-cp27m-macosx_10_9_x86_64.whl", hash = "sha256:1b376b3f4896e7930f1f772ac4b064ac12598d1c38d04907e696cc4d794b43d3"},
    {file = "wrapt-1.14.1-cp27-cp27m-manylinux1_i686.whl", hash = "sha256:903500616422a40a98a5a3c4ff4ed9d0066f3b4c951fa286018ecdf0750194ef"},
    {file = "wrapt-1.14.1-cp27-cp27m-manylinux1_x86_64.whl", hash = "sha256:5a9a0d155deafd9448baff28c08e150d9b24ff010e899311ddd63c45c2445e28"},
    {file = "wrapt-1.14.1-cp27-cp27m-manylinux2010_i686.whl", hash = "sha256:ddaea91abf8b0d13443f6dac52e89051a5063c7d014710dcb4d4abb2ff811a59"},
    {file = "wrapt-1.14.1-cp27-cp27m-manylinux2010_x86_64.whl", hash = "sha256:36f582d0c6bc99d5f39cd3ac2a9062e57f3cf606ade29a0a0d6b323462f4dd87"},
    {file = "wrapt-1.14.1-cp27-cp27mu-manylinux1_i686.whl", hash = "sha256:7ef58fb89674095bfc57c4069e95d7a31cfdc0939e2a579882ac7d55aadfd2a1"},
    {file = "wrapt-1.14.1-cp27-cp27mu-manylinux1_x86_64.whl", hash = "sha256:e2f83e18fe2f4c9e7db597e988f72712c0c3676d337d8b101f6758107c42425b"},
    {file = "wrapt-1.14.1-cp27-cp27mu-manylinux2010_i686.whl", hash = "sha256:ee2b1b1769f6707a8a445162ea16dddf74285c3964f605877a20e38545c3c462"},
    {file = "wrapt-1.14.1-cp27-cp27mu-manylinux2010_x86_64.whl", hash = "sha256:833b58d5d0b7e5b9832869f039203389ac7cbf01765639c7309fd50ef619e0b1"},
    {file = "wrapt-1.14.1-cp310-cp310-macosx_10_9_x86_64.whl", hash = "sha256:80bb5c256f1415f747011dc3604b59bc1f91c6e7150bd7db03b19170ee06b320"},
    {file = "wrapt-1.14.1-cp310-cp310-macosx_11_0_arm64.whl", hash = "sha256:07f7a7d0f388028b2df1d916e94bbb40624c59b48ecc6cbc232546706fac74c2"},
    {file = "wrapt-1.14.1-cp310-cp310-manylinux_2_17_aarch64.manylinux2014_aarch64.whl", hash = "sha256:02b41b633c6261feff8ddd8d11c711df6842aba629fdd3da10249a53211a72c4"},
    {file = "wrapt-1.14.1-cp310-cp310-manylinux_2_5_i686.manylinux1_i686.manylinux_2_17_i686.manylinux2014_i686.whl", hash = "sha256:2fe803deacd09a233e4762a1adcea5db5d31e6be577a43352936179d14d90069"},
    {file = "wrapt-1.14.1-cp310-cp310-manylinux_2_5_x86_64.manylinux1_x86_64.manylinux_2_17_x86_64.manylinux2014_x86_64.whl", hash = "sha256:257fd78c513e0fb5cdbe058c27a0624c9884e735bbd131935fd49e9fe719d310"},
    {file = "wrapt-1.14.1-cp310-cp310-musllinux_1_1_aarch64.whl", hash = "sha256:4fcc4649dc762cddacd193e6b55bc02edca674067f5f98166d7713b193932b7f"},
    {file = "wrapt-1.14.1-cp310-cp310-musllinux_1_1_i686.whl", hash = "sha256:11871514607b15cfeb87c547a49bca19fde402f32e2b1c24a632506c0a756656"},
    {file = "wrapt-1.14.1-cp310-cp310-musllinux_1_1_x86_64.whl", hash = "sha256:8ad85f7f4e20964db4daadcab70b47ab05c7c1cf2a7c1e51087bfaa83831854c"},
    {file = "wrapt-1.14.1-cp310-cp310-win32.whl", hash = "sha256:a9a52172be0b5aae932bef82a79ec0a0ce87288c7d132946d645eba03f0ad8a8"},
    {file = "wrapt-1.14.1-cp310-cp310-win_amd64.whl", hash = "sha256:6d323e1554b3d22cfc03cd3243b5bb815a51f5249fdcbb86fda4bf62bab9e164"},
    {file = "wrapt-1.14.1-cp35-cp35m-manylinux1_i686.whl", hash = "sha256:43ca3bbbe97af00f49efb06e352eae40434ca9d915906f77def219b88e85d907"},
    {file = "wrapt-1.14.1-cp35-cp35m-manylinux1_x86_64.whl", hash = "sha256:6b1a564e6cb69922c7fe3a678b9f9a3c54e72b469875aa8018f18b4d1dd1adf3"},
    {file = "wrapt-1.14.1-cp35-cp35m-manylinux2010_i686.whl", hash = "sha256:00b6d4ea20a906c0ca56d84f93065b398ab74b927a7a3dbd470f6fc503f95dc3"},
    {file = "wrapt-1.14.1-cp35-cp35m-manylinux2010_x86_64.whl", hash = "sha256:a85d2b46be66a71bedde836d9e41859879cc54a2a04fad1191eb50c2066f6e9d"},
    {file = "wrapt-1.14.1-cp35-cp35m-win32.whl", hash = "sha256:dbcda74c67263139358f4d188ae5faae95c30929281bc6866d00573783c422b7"},
    {file = "wrapt-1.14.1-cp35-cp35m-win_amd64.whl", hash = "sha256:b21bb4c09ffabfa0e85e3a6b623e19b80e7acd709b9f91452b8297ace2a8ab00"},
    {file = "wrapt-1.14.1-cp36-cp36m-macosx_10_9_x86_64.whl", hash = "sha256:9e0fd32e0148dd5dea6af5fee42beb949098564cc23211a88d799e434255a1f4"},
    {file = "wrapt-1.14.1-cp36-cp36m-manylinux_2_17_aarch64.manylinux2014_aarch64.whl", hash = "sha256:9736af4641846491aedb3c3f56b9bc5568d92b0692303b5a305301a95dfd38b1"},
    {file = "wrapt-1.14.1-cp36-cp36m-manylinux_2_5_i686.manylinux1_i686.manylinux_2_17_i686.manylinux2014_i686.whl", hash = "sha256:5b02d65b9ccf0ef6c34cba6cf5bf2aab1bb2f49c6090bafeecc9cd81ad4ea1c1"},
    {file = "wrapt-1.14.1-cp36-cp36m-manylinux_2_5_x86_64.manylinux1_x86_64.manylinux_2_17_x86_64.manylinux2014_x86_64.whl", hash = "sha256:21ac0156c4b089b330b7666db40feee30a5d52634cc4560e1905d6529a3897ff"},
    {file = "wrapt-1.14.1-cp36-cp36m-musllinux_1_1_aarch64.whl", hash = "sha256:9f3e6f9e05148ff90002b884fbc2a86bd303ae847e472f44ecc06c2cd2fcdb2d"},
    {file = "wrapt-1.14.1-cp36-cp36m-musllinux_1_1_i686.whl", hash = "sha256:6e743de5e9c3d1b7185870f480587b75b1cb604832e380d64f9504a0535912d1"},
    {file = "wrapt-1.14.1-cp36-cp36m-musllinux_1_1_x86_64.whl", hash = "sha256:d79d7d5dc8a32b7093e81e97dad755127ff77bcc899e845f41bf71747af0c569"},
    {file = "wrapt-1.14.1-cp36-cp36m-win32.whl", hash = "sha256:81b19725065dcb43df02b37e03278c011a09e49757287dca60c5aecdd5a0b8ed"},
    {file = "wrapt-1.14.1-cp36-cp36m-win_amd64.whl", hash = "sha256:b014c23646a467558be7da3d6b9fa409b2c567d2110599b7cf9a0c5992b3b471"},
    {file = "wrapt-1.14.1-cp37-cp37m-macosx_10_9_x86_64.whl", hash = "sha256:88bd7b6bd70a5b6803c1abf6bca012f7ed963e58c68d76ee20b9d751c74a3248"},
    {file = "wrapt-1.14.1-cp37-cp37m-manylinux_2_17_aarch64.manylinux2014_aarch64.whl", hash = "sha256:b5901a312f4d14c59918c221323068fad0540e34324925c8475263841dbdfe68"},
    {file = "wrapt-1.14.1-cp37-cp37m-manylinux_2_5_i686.manylinux1_i686.manylinux_2_17_i686.manylinux2014_i686.whl", hash = "sha256:d77c85fedff92cf788face9bfa3ebaa364448ebb1d765302e9af11bf449ca36d"},
    {file = "wrapt-1.14.1-cp37-cp37m-manylinux_2_5_x86_64.manylinux1_x86_64.manylinux_2_17_x86_64.manylinux2014_x86_64.whl", hash = "sha256:8d649d616e5c6a678b26d15ece345354f7c2286acd6db868e65fcc5ff7c24a77"},
    {file = "wrapt-1.14.1-cp37-cp37m-musllinux_1_1_aarch64.whl", hash = "sha256:7d2872609603cb35ca513d7404a94d6d608fc13211563571117046c9d2bcc3d7"},
    {file = "wrapt-1.14.1-cp37-cp37m-musllinux_1_1_i686.whl", hash = "sha256:ee6acae74a2b91865910eef5e7de37dc6895ad96fa23603d1d27ea69df545015"},
    {file = "wrapt-1.14.1-cp37-cp37m-musllinux_1_1_x86_64.whl", hash = "sha256:2b39d38039a1fdad98c87279b48bc5dce2c0ca0d73483b12cb72aa9609278e8a"},
    {file = "wrapt-1.14.1-cp37-cp37m-win32.whl", hash = "sha256:60db23fa423575eeb65ea430cee741acb7c26a1365d103f7b0f6ec412b893853"},
    {file = "wrapt-1.14.1-cp37-cp37m-win_amd64.whl", hash = "sha256:709fe01086a55cf79d20f741f39325018f4df051ef39fe921b1ebe780a66184c"},
    {file = "wrapt-1.14.1-cp38-cp38-macosx_10_9_x86_64.whl", hash = "sha256:8c0ce1e99116d5ab21355d8ebe53d9460366704ea38ae4d9f6933188f327b456"},
    {file = "wrapt-1.14.1-cp38-cp38-macosx_11_0_arm64.whl", hash = "sha256:e3fb1677c720409d5f671e39bac6c9e0e422584e5f518bfd50aa4cbbea02433f"},
    {file = "wrapt-1.14.1-cp38-cp38-manylinux_2_17_aarch64.manylinux2014_aarch64.whl", hash = "sha256:642c2e7a804fcf18c222e1060df25fc210b9c58db7c91416fb055897fc27e8cc"},
    {file = "wrapt-1.14.1-cp38-cp38-manylinux_2_5_i686.manylinux1_i686.manylinux_2_17_i686.manylinux2014_i686.whl", hash = "sha256:7b7c050ae976e286906dd3f26009e117eb000fb2cf3533398c5ad9ccc86867b1"},
    {file = "wrapt-1.14.1-cp38-cp38-manylinux_2_5_x86_64.manylinux1_x86_64.manylinux_2_17_x86_64.manylinux2014_x86_64.whl", hash = "sha256:ef3f72c9666bba2bab70d2a8b79f2c6d2c1a42a7f7e2b0ec83bb2f9e383950af"},
    {file = "wrapt-1.14.1-cp38-cp38-musllinux_1_1_aarch64.whl", hash = "sha256:01c205616a89d09827986bc4e859bcabd64f5a0662a7fe95e0d359424e0e071b"},
    {file = "wrapt-1.14.1-cp38-cp38-musllinux_1_1_i686.whl", hash = "sha256:5a0f54ce2c092aaf439813735584b9537cad479575a09892b8352fea5e988dc0"},
    {file = "wrapt-1.14.1-cp38-cp38-musllinux_1_1_x86_64.whl", hash = "sha256:2cf71233a0ed05ccdabe209c606fe0bac7379fdcf687f39b944420d2a09fdb57"},
    {file = "wrapt-1.14.1-cp38-cp38-win32.whl", hash = "sha256:aa31fdcc33fef9eb2552cbcbfee7773d5a6792c137b359e82879c101e98584c5"},
    {file = "wrapt-1.14.1-cp38-cp38-win_amd64.whl", hash = "sha256:d1967f46ea8f2db647c786e78d8cc7e4313dbd1b0aca360592d8027b8508e24d"},
    {file = "wrapt-1.14.1-cp39-cp39-macosx_10_9_x86_64.whl", hash = "sha256:3232822c7d98d23895ccc443bbdf57c7412c5a65996c30442ebe6ed3df335383"},
    {file = "wrapt-1.14.1-cp39-cp39-macosx_11_0_arm64.whl", hash = "sha256:988635d122aaf2bdcef9e795435662bcd65b02f4f4c1ae37fbee7401c440b3a7"},
    {file = "wrapt-1.14.1-cp39-cp39-manylinux_2_17_aarch64.manylinux2014_aarch64.whl", hash = "sha256:9cca3c2cdadb362116235fdbd411735de4328c61425b0aa9f872fd76d02c4e86"},
    {file = "wrapt-1.14.1-cp39-cp39-manylinux_2_5_i686.manylinux1_i686.manylinux_2_17_i686.manylinux2014_i686.whl", hash = "sha256:d52a25136894c63de15a35bc0bdc5adb4b0e173b9c0d07a2be9d3ca64a332735"},
    {file = "wrapt-1.14.1-cp39-cp39-manylinux_2_5_x86_64.manylinux1_x86_64.manylinux_2_17_x86_64.manylinux2014_x86_64.whl", hash = "sha256:40e7bc81c9e2b2734ea4bc1aceb8a8f0ceaac7c5299bc5d69e37c44d9081d43b"},
    {file = "wrapt-1.14.1-cp39-cp39-musllinux_1_1_aarch64.whl", hash = "sha256:b9b7a708dd92306328117d8c4b62e2194d00c365f18eff11a9b53c6f923b01e3"},
    {file = "wrapt-1.14.1-cp39-cp39-musllinux_1_1_i686.whl", hash = "sha256:6a9a25751acb379b466ff6be78a315e2b439d4c94c1e99cb7266d40a537995d3"},
    {file = "wrapt-1.14.1-cp39-cp39-musllinux_1_1_x86_64.whl", hash = "sha256:34aa51c45f28ba7f12accd624225e2b1e5a3a45206aa191f6f9aac931d9d56fe"},
    {file = "wrapt-1.14.1-cp39-cp39-win32.whl", hash = "sha256:dee0ce50c6a2dd9056c20db781e9c1cfd33e77d2d569f5d1d9321c641bb903d5"},
    {file = "wrapt-1.14.1-cp39-cp39-win_amd64.whl", hash = "sha256:dee60e1de1898bde3b238f18340eec6148986da0455d8ba7848d50470a7a32fb"},
    {file = "wrapt-1.14.1.tar.gz", hash = "sha256:380a85cf89e0e69b7cfbe2ea9f765f004ff419f34194018a6827ac0e3edfed4d"},
]
yamllint = []
zipp = []<|MERGE_RESOLUTION|>--- conflicted
+++ resolved
@@ -70,11 +70,11 @@
 
 [[package]]
 name = "bidict"
-version = "0.21.4"
+version = "0.22.0"
 description = "The bidirectional mapping library for Python."
 category = "dev"
 optional = false
-python-versions = ">=3.6"
+python-versions = ">=3.7"
 
 [[package]]
 name = "black"
@@ -150,8 +150,6 @@
 python-versions = ">=2.7, !=3.0.*, !=3.1.*, !=3.2.*, !=3.3.*, !=3.4.*"
 
 [[package]]
-<<<<<<< HEAD
-=======
 name = "configargparse"
 version = "0.15.2"
 description = "A drop-in replacement for argparse that allows options to also be set via config files and/or environment variables."
@@ -163,21 +161,12 @@
 yaml = ["pyyaml"]
 
 [[package]]
-name = "dataclasses"
-version = "0.8"
-description = "A backport of the dataclasses module for Python 3.6"
-category = "main"
-optional = false
-python-versions = ">=3.6, <3.7"
-
-[[package]]
->>>>>>> 6a917ff9
 name = "dill"
-version = "0.3.5.1"
+version = "0.3.6"
 description = "serialize all of python"
 category = "dev"
 optional = false
-python-versions = ">=2.7, !=3.0.*, !=3.1.*, !=3.2.*, !=3.3.*, !=3.4.*, !=3.5.*, !=3.6.*"
+python-versions = ">=3.7"
 
 [package.extras]
 graph = ["objgraph (>=1.7.2)"]
@@ -794,7 +783,7 @@
 
 [[package]]
 name = "zipp"
-version = "3.9.0"
+version = "3.10.0"
 description = "Backport of pathlib-compatible object wrapper for zip files"
 category = "main"
 optional = false
@@ -806,13 +795,8 @@
 
 [metadata]
 lock-version = "1.1"
-<<<<<<< HEAD
 python-versions = "^3.7"
-content-hash = "e332ee4354c437fcc0d226db6c9d14744826bb634a9df816be1ae375b8cdc2c5"
-=======
-python-versions = "^3.6.2"
-content-hash = "55c8333a34aa4c3bae94ea5a72e9a14aed835bf67031423ecec028958588b633"
->>>>>>> 6a917ff9
+content-hash = "df5c8247560c71f842e85e2fa6d795aea8de8a168751c10ea2bfad712b7727f9"
 
 [metadata.files]
 astroid = []
@@ -829,15 +813,8 @@
     {file = "beautifulsoup4-4.11.1-py3-none-any.whl", hash = "sha256:58d5c3d29f5a36ffeb94f02f0d786cd53014cf9b3b3951d42e0080d8a9498d30"},
     {file = "beautifulsoup4-4.11.1.tar.gz", hash = "sha256:ad9aa55b65ef2808eb405f46cf74df7fcb7044d5cbc26487f96eb2ef2e436693"},
 ]
-<<<<<<< HEAD
+bidict = []
 black = []
-=======
-bidict = []
-black = [
-    {file = "black-19.10b0-py36-none-any.whl", hash = "sha256:1b30e59be925fafc1ee4565e5e08abef6b03fe455102883820fe5ee2e4734e0b"},
-    {file = "black-19.10b0.tar.gz", hash = "sha256:c2edb73a08e9e0e6f65a0e6af18b059b8b1cdd5bef997d7a0b181df93dc81539"},
-]
->>>>>>> 6a917ff9
 bs4 = [
     {file = "bs4-0.0.1.tar.gz", hash = "sha256:36ecea1fd7cc5c0c6e4a1ff075df26d50da647b75376626cc186e2212886dd3a"},
 ]
@@ -851,20 +828,10 @@
     {file = "colorama-0.4.5-py2.py3-none-any.whl", hash = "sha256:854bf444933e37f5824ae7bfc1e98d5bce2ebe4160d46b5edf346a89358e99da"},
     {file = "colorama-0.4.5.tar.gz", hash = "sha256:e6c6b4334fc50988a639d9b98aa429a0b57da6e17b9a44f0451f930b6967b7a4"},
 ]
-<<<<<<< HEAD
-=======
 configargparse = [
     {file = "ConfigArgParse-0.15.2.tar.gz", hash = "sha256:558738aff623d6667aa5b85df6093ad3828867de8a82b66a6d458fb42567beb3"},
 ]
-dataclasses = [
-    {file = "dataclasses-0.8-py3-none-any.whl", hash = "sha256:0201d89fa866f68c8ebd9d08ee6ff50c0b255f8ec63a71c16fda7af82bb887bf"},
-    {file = "dataclasses-0.8.tar.gz", hash = "sha256:8479067f342acf957dc82ec415d355ab5edb7e7646b90dc6e2fd1d96ad084c97"},
-]
->>>>>>> 6a917ff9
-dill = [
-    {file = "dill-0.3.5.1-py2.py3-none-any.whl", hash = "sha256:33501d03270bbe410c72639b350e941882a8b0fd55357580fbc873fba0c59302"},
-    {file = "dill-0.3.5.1.tar.gz", hash = "sha256:d75e41f3eff1eee599d738e76ba8f4ad98ea229db8b085318aa2b3333a208c86"},
-]
+dill = []
 flake8 = [
     {file = "flake8-4.0.1-py2.py3-none-any.whl", hash = "sha256:479b1304f72536a55948cb40a32dce8bb0ffe3501e26eaf292c7e60eb5e0428d"},
     {file = "flake8-4.0.1.tar.gz", hash = "sha256:806e034dda44114815e23c16ef92f95c91e4c71100ff52813adf7132a6ad870d"},
@@ -951,23 +918,12 @@
     {file = "packaging-21.3-py3-none-any.whl", hash = "sha256:ef103e05f519cdc783ae24ea4e2e0f508a9c99b2d4969652eed6a2e1ea5bd522"},
     {file = "packaging-21.3.tar.gz", hash = "sha256:dd47c42927d89ab911e606518907cc2d3a1f38bbd026385970643f9c5b8ecfeb"},
 ]
-<<<<<<< HEAD
-pathspec = []
-pbr = []
-=======
 passlib = [
     {file = "passlib-1.7.4-py2.py3-none-any.whl", hash = "sha256:aa6bca462b8d8bda89c70b382f0c298a20b5560af6cbfa2dce410c0a2fb669f1"},
     {file = "passlib-1.7.4.tar.gz", hash = "sha256:defd50f72b65c5402ab2c573830a6978e5f202ad0d984793c8dde2c4152ebe04"},
 ]
-pathspec = [
-    {file = "pathspec-0.9.0-py2.py3-none-any.whl", hash = "sha256:7d15c4ddb0b5c802d161efc417ec1a2558ea2653c2e8ad9c19098201dc1c993a"},
-    {file = "pathspec-0.9.0.tar.gz", hash = "sha256:e564499435a2673d586f6b2130bb5b95f04a3ba06f81b8f895b651a3c76aabb1"},
-]
-pbr = [
-    {file = "pbr-5.9.0-py2.py3-none-any.whl", hash = "sha256:e547125940bcc052856ded43be8e101f63828c2d94239ffbe2b327ba3d5ccf0a"},
-    {file = "pbr-5.9.0.tar.gz", hash = "sha256:e8dca2f4b43560edef58813969f52a56cef023146cbb8931626db80e6c1c4308"},
-]
->>>>>>> 6a917ff9
+pathspec = []
+pbr = []
 platformdirs = [
     {file = "platformdirs-2.5.2-py3-none-any.whl", hash = "sha256:027d8e83a2d7de06bbac4e5ef7e023c02b863d7ea5d079477e722bb41ab25788"},
     {file = "platformdirs-2.5.2.tar.gz", hash = "sha256:58c8abb07dcb441e6ee4b11d8df0ac856038f944ab98b7be6b27b2a3c7feef19"},
@@ -1123,26 +1079,10 @@
     {file = "typed_ast-1.5.4-cp39-cp39-win_amd64.whl", hash = "sha256:0fdbcf2fef0ca421a3f5912555804296f0b0960f0418c440f5d6d3abb549f3e1"},
     {file = "typed_ast-1.5.4.tar.gz", hash = "sha256:39e21ceb7388e4bb37f4c679d72707ed46c2fbf2a5609b8b8ebc4b067d977df2"},
 ]
-<<<<<<< HEAD
 types-python-dateutil = []
 types-pytz = []
 types-toml = []
 typing-extensions = []
-=======
-types-python-dateutil = [
-    {file = "types-python-dateutil-2.8.18.tar.gz", hash = "sha256:8695c7d7a5b1aef4002f3ab4e1247e23b1d41cd7cc1286d4594c2d8c5593c991"},
-    {file = "types_python_dateutil-2.8.18-py3-none-any.whl", hash = "sha256:fd5ed97262b76ae684695ea38ace8dd7c1bc9491aba7eb4edf6654b7ecabc870"},
-]
-types-pytz = []
-types-toml = [
-    {file = "types-toml-0.10.7.tar.gz", hash = "sha256:a567fe2614b177d537ad99a661adc9bfc8c55a46f95e66370a4ed2dd171335f9"},
-    {file = "types_toml-0.10.7-py3-none-any.whl", hash = "sha256:05a8da4bfde2f1ee60e90c7071c063b461f74c63a9c3c1099470c08d6fa58615"},
-]
-typing-extensions = [
-    {file = "typing_extensions-4.1.1-py3-none-any.whl", hash = "sha256:21c85e0fe4b9a155d0799430b0ad741cdce7e359660ccbd8b530613e8df88ce2"},
-    {file = "typing_extensions-4.1.1.tar.gz", hash = "sha256:1a9462dcc3347a79b1f1c0271fbe79e844580bb598bafa1ed208b94da3cdcd42"},
-]
->>>>>>> 6a917ff9
 tzwhere = [
     {file = "tzwhere-3.0.3.tar.gz", hash = "sha256:b9a056e60f6ad5d44e7bc9d397ae683ea4bcd81f812ab6bbdfaad3d9984fcf19"},
 ]
