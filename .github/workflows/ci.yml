---
name: "CI"
concurrency:  # Cancel any existing runs of this workflow for this same PR
  group: "${{ github.workflow }}-${{ github.ref }}"
  cancel-in-progress: true
on:  # yamllint disable
  push:
    branches:
      - "main"
      - "develop"
    tags:
      - "v*"
  pull_request: ~
jobs:
  black:
    runs-on: "ubuntu-24.04"
    env:
      INVOKE_LOCAL: "True"
    steps:
      - name: "Check out repository code"
        uses: "actions/checkout@v3"
      - name: "Setup environment"
        uses: "networktocode/gh-action-setup-poetry-environment@v6"
      - name: "Linting: black"
        run: "poetry run invoke black"
  bandit:
    runs-on: "ubuntu-24.04"
    env:
      INVOKE_LOCAL: "True"
    steps:
      - name: "Check out repository code"
        uses: "actions/checkout@v3"
      - name: "Setup environment"
        uses: "networktocode/gh-action-setup-poetry-environment@v6"
      - name: "Linting: bandit"
        run: "poetry run invoke bandit"
    needs:
      - "black"
  pydocstyle:
    runs-on: "ubuntu-24.04"
    env:
      INVOKE_LOCAL: "True"
    steps:
      - name: "Check out repository code"
        uses: "actions/checkout@v3"
      - name: "Setup environment"
        uses: "networktocode/gh-action-setup-poetry-environment@v6"
      - name: "Linting: pydocstyle"
        run: "poetry run invoke pydocstyle"
    needs:
      - "black"
  flake8:
    runs-on: "ubuntu-24.04"
    env:
      INVOKE_LOCAL: "True"
    steps:
      - name: "Check out repository code"
        uses: "actions/checkout@v3"
      - name: "Setup environment"
        uses: "networktocode/gh-action-setup-poetry-environment@v6"
      - name: "Linting: flake8"
        run: "poetry run invoke flake8"
    needs:
      - "black"
  mypy:
    runs-on: "ubuntu-24.04"
    env:
      INVOKE_LOCAL: "True"
    steps:
      - name: "Check out repository code"
        uses: "actions/checkout@v3"
      - name: "Setup environment"
        uses: "networktocode/gh-action-setup-poetry-environment@v6"
        with:
          poetry-install-options: "--with dev"
      - name: "Linting: flake8"
        run: "poetry run invoke mypy"
    needs:
      - "black"
  yamllint:
    runs-on: "ubuntu-24.04"
    env:
      INVOKE_LOCAL: "True"
    steps:
      - name: "Check out repository code"
        uses: "actions/checkout@v3"
      - name: "Setup environment"
        uses: "networktocode/gh-action-setup-poetry-environment@v6"
      - name: "Linting: yamllint"
        run: "poetry run invoke yamllint"
    needs:
      - "black"
  pylint:
    runs-on: "ubuntu-24.04"
    env:
      INVOKE_LOCAL: "True"
    steps:
      - name: "Check out repository code"
        uses: "actions/checkout@v3"
      - name: "Setup environment"
        uses: "networktocode/gh-action-setup-poetry-environment@v6"
        with:
          poetry-install-options: "--with dev"
      - name: "Linting: Pylint"
        run: "poetry run invoke pylint"
    needs:
      - "bandit"
      - "pydocstyle"
      - "flake8"
      - "yamllint"
      - "mypy"
  unittest:
    strategy:
      fail-fast: true
      matrix:
<<<<<<< HEAD
        python-version: ["3.8", "3.9", "3.10", "3.11"]
    runs-on: "ubuntu-24.04"
=======
        python-version: ["3.9", "3.10", "3.11", "3.12"]
        pydantic: ["2.x"]
        include:
          - python-version: "3.11"
            pydantic: "1.x"
    runs-on: "ubuntu-20.04"
>>>>>>> 12b3e6f8
    env:
      INVOKE_LOCAL: "True"
      PYTHON_VER: "${{ matrix.python-version }}"
    steps:
      - name: "Check out repository code"
        uses: "actions/checkout@v3"
      - name: "Setup environment"
        uses: "networktocode/gh-action-setup-poetry-environment@v6"
        with:
          python-version: "${{ matrix.python-version }}"
          poetry-install-options: "--with dev"
      - name: "Run poetry Install"
        run: "poetry install"
      - name: "Run poetry Install"
        run: "pip install pydantic==1.10.13"
        if: matrix.pydantic == '1.x'
      - name: "Run Tests"
        run: "poetry run invoke pytest --local"
    needs:
      - "pylint"
  publish_gh:
    name: "Publish to GitHub"
    runs-on: "ubuntu-24.04"
    if: "startsWith(github.ref, 'refs/tags/v')"
    steps:
      - name: "Check out repository code"
        uses: "actions/checkout@v3"
      - name: "Set up Python"
        uses: "actions/setup-python@v4"
        with:
          python-version: "3.9"
      - name: "Install Python Packages"
        run: "pip install poetry"
      - name: "Set env"
        run: "echo RELEASE_VERSION=${GITHUB_REF:10} >> $GITHUB_ENV"
      - name: "Run Poetry Version"
        run: "poetry version $RELEASE_VERSION"
      - name: "Run Poetry Build"
        run: "poetry build"
      - name: "Upload binaries to release"
        uses: "svenstaro/upload-release-action@v2"
        with:
          repo_token: "${{ secrets.NTC_GITHUB_TOKEN }}"
          file: "dist/*"
          tag: "${{ github.ref }}"
          overwrite: true
          file_glob: true
    needs:
      - "unittest"
  publish_pypi:
    name: "Push Package to PyPI"
    runs-on: "ubuntu-24.04"
    if: "startsWith(github.ref, 'refs/tags/v')"
    steps:
      - name: "Check out repository code"
        uses: "actions/checkout@v3"
      - name: "Set up Python"
        uses: "actions/setup-python@v4"
        with:
          python-version: "3.9"
      - name: "Install Python Packages"
        run: "pip install poetry"
      - name: "Set env"
        run: "echo RELEASE_VERSION=${GITHUB_REF:10} >> $GITHUB_ENV"
      - name: "Run Poetry Version"
        run: "poetry version $RELEASE_VERSION"
      - name: "Run Poetry Build"
        run: "poetry build"
      - name: "Push to PyPI"
        uses: "pypa/gh-action-pypi-publish@release/v1"
        with:
          user: "__token__"
          password: "${{ secrets.PYPI_API_TOKEN }}"
    needs:
      - "unittest"
  slack-notify:
    needs:
      - "publish_gh"
      - "publish_pypi"
    name: "Send notification to the Slack"
    runs-on: "ubuntu-24.04"
    env:
      SLACK_WEBHOOK_URL: "${{ secrets.SLACK_WEBHOOK_URL }}"
      SLACK_MESSAGE: >-
        *NOTIFICATION: NEW-RELEASE-PUBLISHED*\n
        Repository: <${{ github.server_url }}/${{ github.repository }}|${{ github.repository }}>\n
        Release: <${{ github.server_url }}/${{ github.repository }}/releases/tag/${{ github.ref_name }}|${{ github.ref_name }}>\n
        Published by: <${{ github.server_url }}/${{ github.actor }}|${{ github.actor }}>
    steps:
      - name: "Send a notification to Slack"
        # ENVs cannot be used directly in job.if. This is a workaround to check
        # if SLACK_WEBHOOK_URL is present.
        if: "${{ env.SLACK_WEBHOOK_URL != '' }}"
        uses: "slackapi/slack-github-action@v1.23.0"
        with:
          payload: |
            {
              "text": "${{ env.SLACK_MESSAGE }}",
              "blocks": [
                {
                  "type": "section",
                  "text": {
                    "type": "mrkdwn",
                    "text": "${{ env.SLACK_MESSAGE }}"
                  }
                }
              ]
            }
        env:
          SLACK_WEBHOOK_URL: "${{ secrets.SLACK_WEBHOOK_URL }}"
          SLACK_WEBHOOK_TYPE: "INCOMING_WEBHOOK"<|MERGE_RESOLUTION|>--- conflicted
+++ resolved
@@ -113,17 +113,12 @@
     strategy:
       fail-fast: true
       matrix:
-<<<<<<< HEAD
-        python-version: ["3.8", "3.9", "3.10", "3.11"]
-    runs-on: "ubuntu-24.04"
-=======
         python-version: ["3.9", "3.10", "3.11", "3.12"]
         pydantic: ["2.x"]
         include:
           - python-version: "3.11"
             pydantic: "1.x"
-    runs-on: "ubuntu-20.04"
->>>>>>> 12b3e6f8
+    runs-on: "ubuntu-24.04"
     env:
       INVOKE_LOCAL: "True"
       PYTHON_VER: "${{ matrix.python-version }}"
