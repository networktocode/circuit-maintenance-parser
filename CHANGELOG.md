--- conflicted
+++ resolved
@@ -13,11 +13,8 @@
   - New `NotificationData` class that enables easier data injection for simple and complex data objects, such as
     emails.
   - Tests refactor to make them more specific to each type of data, mocking interfaces between different classes.
-<<<<<<< HEAD
 - #59 - Added a new parser `EmailDateParser` that uses the temail `Date` to get the `Stamp` and use in most of the `Providers` via the `CombinedProcessor`. Also, `Maintenance.stamp` attribute is mandatory.
-=======
 - #60 - Added new provider `Seaborn` using `Html` and a new parser for Email Subject: `EmailSubjectParser`
->>>>>>> 4790848a
 
 ### Fixed
 
