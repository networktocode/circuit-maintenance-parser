--- conflicted
+++ resolved
@@ -13,12 +13,9 @@
   - New `NotificationData` class that enables easier data injection for simple and complex data objects, such as
     emails.
   - Tests refactor to make them more specific to each type of data, mocking interfaces between different classes.
-<<<<<<< HEAD
 - #63 - Enable library client to define default `provider_type` and `organizer` to be used to create `Maintenances`.
-=======
 - #59 - Added a new parser `EmailDateParser` that uses the temail `Date` to get the `Stamp` and use in most of the `Providers` via the `CombinedProcessor`. Also, `Maintenance.stamp` attribute is mandatory.
 - #60 - Added new provider `Seaborn` using `Html` and a new parser for Email Subject: `EmailSubjectParser`
->>>>>>> c5891459
 
 ### Fixed
 
