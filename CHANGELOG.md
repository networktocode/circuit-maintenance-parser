# Changelog

## v2.0.0 -

### Added

- #68 - Added new provider `HGC` using `Html` and `EmailSubjectParser`

### Fixed

- #72 - Ensure `NotificationData` init methods for library client do not raise exceptions and just return `None`.

## v2.0.0-beta - 2021-09-07

### Added

- #50 - Added new provider `Verizon` using `Html`
- #52 - Added new provider `GTT` using `Html`
- #53 - `circuit-maintenace-parser` refactor, including:
  - New `Processor` class that allows the `Provider` to define more custom logics to combine parsed data to create
    `Maintenances`
  - New `NotificationData` class that enables easier data injection for simple and complex data objects, such as
    emails.
  - Tests refactor to make them more specific to each type of data, mocking interfaces between different classes.
- #54 - Added new provider `Turkcell` using `Html`
- #59 - Added a new parser `EmailDateParser` that uses the temail `Date` to get the `Stamp` and use in most of the `Providers` via the `CombinedProcessor`. Also, `Maintenance.stamp` attribute is mandatory.
- #60 - Added new provider `Seaborn` using `Html` and a new parser for Email Subject: `EmailSubjectParser`
- #61 - Added new provider `Colt` using `ICal` and `Csv`
- #66 - Added new provider `Momentum` using `Html` and `EmailSubjectParser`
<<<<<<< HEAD
- #75 - Added new provider `AquaComms` using `Html` and `EmailSubjectParser`
=======
- #73 - Added new provider `Sparkle` using `Html` and `EmailSubjectParser`. Added support for multiple maintenances with `CombinedProcessor`.
>>>>>>> 3a6f224c

### Fixed

- #49 - Improved `Lumen` `Html` parsing.

## v1.2.3 - 2021-08-12

### Fixed

- #46 - Accept <8.0 Click version to avoid dependency issues with other client packages

## v1.2.2 - 2021-08-12

### Added

- #41 - Added new provider `Telia` using `Ical`
- #42 - Improve error and debug messages to ease troubleshooting of parsing issues

## v1.2.1 - 2021-06-22

### Fix

- #32 - Fix backwards compatibility with version 1.1.0 that was broken in 1.2.0
- #31 - Fix consistent provider (and other attributes) usage in all the classes

## v1.2.0 - 2021-06-21

### Added

- #25 - added **Cogent** parser
- #26 - Multiple Parsers per Provider, even combining ICal with custom HTML.

## v1.1.0 - 2021-06-09

### Added

- #16 - changed `MaintenanceNotification.raw` from `str` to `bytes`, improve **Zayo** parser, and add -v/--verbose CLI option
- #17 - added **Lumen** parser and refactor HTML parser `process` method
- #18 - added **Telstra** parser and made `Maintenance.stamp` attribute optional
- #19 - added **Megaport**

### Fixes

- #15 - Update Pydantic version due to security advisory GHSA-5jqp-qgf6-3pvh

## v1.0.2 - 2021-05-05

### Added

- #10 - added `cli` command to run as a script

## v1.0.0 - 2021-04-29

Initial release<|MERGE_RESOLUTION|>--- conflicted
+++ resolved
@@ -27,11 +27,8 @@
 - #60 - Added new provider `Seaborn` using `Html` and a new parser for Email Subject: `EmailSubjectParser`
 - #61 - Added new provider `Colt` using `ICal` and `Csv`
 - #66 - Added new provider `Momentum` using `Html` and `EmailSubjectParser`
-<<<<<<< HEAD
+- #73 - Added new provider `Sparkle` using `Html` and `EmailSubjectParser`. Added support for multiple maintenances with `CombinedProcessor`.
 - #75 - Added new provider `AquaComms` using `Html` and `EmailSubjectParser`
-=======
-- #73 - Added new provider `Sparkle` using `Html` and `EmailSubjectParser`. Added support for multiple maintenances with `CombinedProcessor`.
->>>>>>> 3a6f224c
 
 ### Fixed
 
