# Changelog

## v2.0.8 - 2021-MM-DD

### Fixed

- #115 - Add default `status` and `sequence` values for iCal notifications missing these fields
- #124 - Handle encoded non-ASCII characters in email subjects.
- #126 - Ignore a class of non-maintenance-notification emails from Telia.
<<<<<<< HEAD
- #128 - Add capability to set `RE-SCHEDULED` status for Verizon rescheduled notifications.
=======
- #127 - Improve handling of Equinix and Lumen notifications.
>>>>>>> 8ee467f9

## v2.0.7 - 2021-12-01

### Fixed

- #120 - Improve handling of Zayo notifications.
- #121 - Defer loading of `tzwhere` data until it's needed, to reduce memory overhead.

## v2.0.6 - 2021-11-30

### Added

- #116 - New `EmailSubjectParser` for Colt notifications and tests.
- #117 - Add new notification status of `Alternate Night` for Lumen.

## v2.0.5 - 2021-11-18

### Fixed

- #109 - Improve handling of Zayo notifications.
- #110 - Improve handling of Telstra notifications.
- #111 - Improve handling of EXA (GTT) notifications.
- #112 - Improve handling of Equinix notifications.

## v2.0.4 - 2021-11-04

### Fixed

- #94 - Improve Geo service error handling.
- #97 - Fix Readme image URLs.
- #98 - Add handling for `Lumen` notification with Alt Circuit ID.
- #99 - Extend `Zayo` Html parser to handle different table headers.
- #102 - Add `Equinix` provider.
- #104 - Use a local locations DB to map city to timezone as first option, keeping API as fallback option.
- #105 - Extend `Colt` parser to support multiple `Maintenance` statuses.

## v2.0.3 - 2021-10-01

### Added

- #84 - New parser added for text. Added new provider `AWS` using `Text` and `EmailSubjectParser`
- #91 - `Provider` now adds `_include_filter` and `_exclude_filter` attributes (using regex) to filter in and out notifications that are relevant to be parsed vs other that are not, avoiding false positives.

### Fixed

- #90 - Improved handling of Lumen scheduled maintenance notices

## v2.0.2 - 2021-09-28

### Fixed

- #86 - Fix `CombinedProcessor` carries over data from previous parsing

## v2.0.1 - 2021-09-16

### Fixed

- #79 - Fix `HtmlParserGTT1` regex parsing.

## v2.0.0 - 2021-09-15

### Added

- #73 - Added new provider `Sparkle` using `Html` and `EmailSubjectParser`. Added support for multiple maintenances with `CombinedProcessor`.
- #75 - Added new provider `AquaComms` using `Html` and `EmailSubjectParser`

### Fixed

- #72 - Ensure `NotificationData` init methods for library client do not raise exceptions and just return `None`.

## v2.0.0-beta - 2021-09-07

### Added

- #50 - Added new provider `Verizon` using `Html`
- #52 - Added new provider `GTT` using `Html`
- #53 - `circuit-maintenace-parser` refactor, including:
  - New `Processor` class that allows the `Provider` to define more custom logics to combine parsed data to create
    `Maintenances`
  - New `NotificationData` class that enables easier data injection for simple and complex data objects, such as
    emails.
  - Tests refactor to make them more specific to each type of data, mocking interfaces between different classes.
- #54 - Added new provider `Turkcell` using `Html`
- #59 - Added a new parser `EmailDateParser` that uses the temail `Date` to get the `Stamp` and use in most of the `Providers` via the `CombinedProcessor`. Also, `Maintenance.stamp` attribute is mandatory.
- #60 - Added new provider `Seaborn` using `Html` and a new parser for Email Subject: `EmailSubjectParser`
- #61 - Added new provider `Colt` using `ICal` and `Csv`
- #66 - Added new provider `Momentum` using `Html` and `EmailSubjectParser`
- #68 - Added new provider `HGC` using `Html` and `EmailSubjectParser`

### Fixed

- #49 - Improved `Lumen` `Html` parsing.

## v1.2.3 - 2021-08-12

### Fixed

- #46 - Accept <8.0 Click version to avoid dependency issues with other client packages

## v1.2.2 - 2021-08-12

### Added

- #41 - Added new provider `Telia` using `Ical`
- #42 - Improve error and debug messages to ease troubleshooting of parsing issues

## v1.2.1 - 2021-06-22

### Fix

- #32 - Fix backwards compatibility with version 1.1.0 that was broken in 1.2.0
- #31 - Fix consistent provider (and other attributes) usage in all the classes

## v1.2.0 - 2021-06-21

### Added

- #25 - added **Cogent** parser
- #26 - Multiple Parsers per Provider, even combining ICal with custom HTML.

## v1.1.0 - 2021-06-09

### Added

- #16 - changed `MaintenanceNotification.raw` from `str` to `bytes`, improve **Zayo** parser, and add -v/--verbose CLI option
- #17 - added **Lumen** parser and refactor HTML parser `process` method
- #18 - added **Telstra** parser and made `Maintenance.stamp` attribute optional
- #19 - added **Megaport**

### Fixes

- #15 - Update Pydantic version due to security advisory GHSA-5jqp-qgf6-3pvh

## v1.0.2 - 2021-05-05

### Added

- #10 - added `cli` command to run as a script

## v1.0.0 - 2021-04-29

Initial release<|MERGE_RESOLUTION|>--- conflicted
+++ resolved
@@ -7,11 +7,8 @@
 - #115 - Add default `status` and `sequence` values for iCal notifications missing these fields
 - #124 - Handle encoded non-ASCII characters in email subjects.
 - #126 - Ignore a class of non-maintenance-notification emails from Telia.
-<<<<<<< HEAD
+- #127 - Improve handling of Equinix and Lumen notifications.
 - #128 - Add capability to set `RE-SCHEDULED` status for Verizon rescheduled notifications.
-=======
-- #127 - Improve handling of Equinix and Lumen notifications.
->>>>>>> 8ee467f9
 
 ## v2.0.7 - 2021-12-01
 
