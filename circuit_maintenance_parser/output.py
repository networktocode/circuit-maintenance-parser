"""Parser uses MAINTNOTE defined.

See: https://tools.ietf.org/html/draft-gunter-calext-maintenance-notifications-00
"""

import json
from enum import Enum

from typing import List

from pydantic import BaseModel, validator, StrictStr, StrictInt, Extra, PrivateAttr


class Impact(str, Enum):
    """Types of maintenance impact.

    - "NO-IMPACT" indicates that there is no expected impact to services in scope for the maintenance.
    - "REDUCED-REDUNDANCY" indicates that during the maintenance the services in scope are expected to continue
    operating without any consumer visible impact, however the services are without their normal level of redundancy.
    While operating at a reduced level of redundancy, failure of supporting infrastructure outside the scope of the
    maintenance occurring concurrent to the maintenance may cause consumer visible service impact.
    - "DEGRADED" indicates that negative impact to services in scope for the maintenance is expected, however the
    maintenance will not result in a total service outage.
    - "OUTAGE" indicates that the services in scope of the maintenance are expected to be completely out of service.
    """

    NO_IMPACT = "NO-IMPACT"
    REDUCED_REDUNDANCY = "REDUCED-REDUNDANCY"
    DEGRADED = "DEGRADED"
    OUTAGE = "OUTAGE"


class Status(str, Enum):
    """Types of maintenance status.

    - "TENTATIVE": Indicates maintenance event is possible.
    - "CONFIRMED": Indicates maintenance event is definite.
    - "CANCELLED": Indicates maintenance event was cancelled.
    - "IN-PROCESS": Indicates maintenance event is in process (e.g. open).
    - "COMPLETED": Indicates maintenance event completed (e.g. closed).
    - "RE-SCHEDULED": Indicates maintenance event was re-scheduled.
    - "NO-CHANGE": Indicates status is unchanged from a previous notification (dummy value)
    """

    TENTATIVE = "TENTATIVE"
    CONFIRMED = "CONFIRMED"
    CANCELLED = "CANCELLED"
    IN_PROCESS = "IN-PROCESS"
    COMPLETED = "COMPLETED"
    RE_SCHEDULED = "RE-SCHEDULED"

    NO_CHANGE = "NO-CHANGE"


class CircuitImpact(BaseModel, extra=Extra.forbid):
    """CircuitImpact class.

    Each Circuit Maintenance can contain multiple affected circuits, and each one can have a different level of impact.

    Attributes:
        circuit_id: Circuit unique identifier.
        impact:     Impact level (default: OUTAGE).

    Examples:
        >>> CircuitImpact(
        ...     circuit_id="1234"
        ... )
        CircuitImpact(circuit_id='1234', impact=<Impact.OUTAGE: 'OUTAGE'>)

        >>> CircuitImpact(
        ...     circuit_id="1234",
        ...     impact="wrong impact"
        ... )
        Traceback (most recent call last):
        ...
        pydantic.error_wrappers.ValidationError: 1 validation error for CircuitImpact
        impact
          value is not a valid enumeration member; permitted: 'NO-IMPACT', 'REDUCED-REDUNDANCY', 'DEGRADED', 'OUTAGE' (type=type_error.enum; enum_values=[<Impact.NO_IMPACT: 'NO-IMPACT'>, <Impact.REDUCED_REDUNDANCY: 'REDUCED-REDUNDANCY'>, <Impact.DEGRADED: 'DEGRADED'>, <Impact.OUTAGE: 'OUTAGE'>])
    """

    circuit_id: StrictStr
    # Optional Attributes
    impact: Impact = Impact.OUTAGE

    # pylint: disable=no-self-argument
    @validator("impact")
    def validate_impact_type(cls, value):
        """Validate Impact type."""
        if value not in Impact:
            raise ValueError("Not a valid impact type")
        return value


class Metadata(BaseModel):
    """Metadata class to provide context about the Maintenance object."""
    provider: StrictStr
    processor: StrictStr
    parsers: StrictStr

class Maintenance(BaseModel, extra=Extra.forbid):
    """Maintenance class.

    Mandatory attributes:
        provider: identifies the provider of the service that is the subject of the maintenance notification
        account:  identifies an account associated with the service that is the subject of the maintenance notification
        maintenance_id:  contains text that uniquely identifies the maintenance that is the subject of the notification
        circuits: list of circuits affected by the maintenance notification and their specific impact. Note this can be
            an empty list for notifications with a CANCELLED status if the provider does not populate the circuit list.
        status: defines the overall status or confirmation for the maintenance
        start: timestamp that defines the start date of the maintenance in GMT
        end: timestamp that defines the end date of the maintenance in GMT
        stamp: timestamp that defines the update date of the maintenance in GMT
        organizer: defines the contact information included in the original notification

    Optional attributes:
        summary: description of the maintenace notification
        uid: specific unique identifier for each notification
        sequence: sequence number - initially zero - to serialize updates in case they are received or processed out of
            order

    Example:
        >>> Maintenance(
        ...     account="12345000",
        ...     end=1533712380,
        ...     maintenance_id="VNOC-1-99999999999",
        ...     circuits=[{"circuit_id": "123",  "impact": "NO-IMPACT"}, {"circuit_id": "456"}],
        ...     organizer="myemail@example.com",
        ...     provider="A random NSP",
        ...     sequence=1,
        ...     stamp=1533595768,
        ...     start=1533704400,
        ...     status="COMPLETED",
        ...     summary="This is a maintenance notification",
        ...     uid="1111",
        ... )
        Maintenance(provider='A random NSP', account='12345000', maintenance_id='VNOC-1-99999999999', status=<Status.COMPLETED: 'COMPLETED'>, circuits=[CircuitImpact(circuit_id='123', impact=<Impact.NO_IMPACT: 'NO-IMPACT'>), CircuitImpact(circuit_id='456', impact=<Impact.OUTAGE: 'OUTAGE'>)], start=1533704400, end=1533712380, stamp=1533595768, organizer='myemail@example.com', uid='1111', sequence=1, summary='This is a maintenance notification')
    """

    provider: StrictStr
    account: StrictStr
    maintenance_id: StrictStr
    status: Status
    circuits: List[CircuitImpact]
    start: StrictInt
    end: StrictInt
    stamp: StrictInt
    organizer: StrictStr
<<<<<<< HEAD
    status: Status
    _metadata: Metadata = PrivateAttr()
=======
>>>>>>> 13dfea4a

    # Non mandatory attributes
    uid: StrictStr = "0"
    sequence: StrictInt = 1
    summary: StrictStr = ""

    def __init__(self, **data):
        """Initialize the Maintenance object."""
        self._metadata = data.pop("_metadata")
        super().__init__(**data)

    # pylint: disable=no-self-argument
    @validator("status")
    def validate_status_type(cls, value):
        """Validate Status type."""
        if value not in Status:
            raise ValueError("Not a valid status type")
        return value

    @validator("provider", "account", "maintenance_id", "organizer")
    def validate_empty_strings(cls, value):
        """Validate emptry strings."""
        if value in ["", "None"]:
            raise ValueError("String is empty or 'None'")
        return value

    @validator("circuits")
    def validate_empty_circuits(cls, value, values):
        """Validate non-cancel notifications have a populated circuit list."""
        if len(value) < 1 and values["status"] != "CANCELLED":
            raise ValueError("At least one circuit has to be included in the maintenance")
        return value

    @validator("end")
    def validate_end_time(cls, end, values):
        """Validate that End time happens after Start time."""
        if "start" not in values:
            raise ValueError("Start time is a mandatory attribute.")
        start = values["start"]

        if end <= start:
            raise ValueError(f"End time ({end}) should happen later than start time({start}).")
        return end

    def slug(self) -> str:
        """Get slug for provider name."""
        return self.provider.split()[0].lower()

    def to_json(self) -> str:
        """Get JSON representation of the class object."""
        return json.dumps(self, default=lambda o: o.__dict__, sort_keys=True, indent=2)

    @property
    def metadata(self):
        """Get Maintenance Metadata."""
        return self._metadata<|MERGE_RESOLUTION|>--- conflicted
+++ resolved
@@ -145,11 +145,8 @@
     end: StrictInt
     stamp: StrictInt
     organizer: StrictStr
-<<<<<<< HEAD
     status: Status
     _metadata: Metadata = PrivateAttr()
-=======
->>>>>>> 13dfea4a
 
     # Non mandatory attributes
     uid: StrictStr = "0"
