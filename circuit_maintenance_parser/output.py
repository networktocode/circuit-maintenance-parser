"""Parser uses MAINTNOTE defined.

See: https://tools.ietf.org/html/draft-gunter-calext-maintenance-notifications-00
"""

import json
from enum import Enum
<<<<<<< HEAD
from typing import List, Union
=======
from typing import List, Optional
>>>>>>> b64187b1

from pydantic import BaseModel, validator, StrictStr, StrictInt


class Impact(str, Enum):
    """Types of maintenance impact.

    - "NO-IMPACT" indicates that there is no expected impact to services in scope for the maintenance.
    - "REDUCED-REDUNDANCY" indicates that during the maintenance the services in scope are expected to continue
    operating without any consumer visible impact, however the services are without their normal level of redundancy.
    While operating at a reduced level of redundancy, failure of supporting infrastructure outside the scope of the
    maintenance occurring concurrent to the maintenance may cause consumer visible service impact.
    - "DEGRADED" indicates that negative impact to services in scope for the maintenance is expected, however the
    maintenance will not result in a total service outage.
    - "OUTAGE" indicates that the services in scope of the maintenance are expected to be completely out of service.
    """

    NO_IMPACT = "NO-IMPACT"
    REDUCED_REDUNDANCY = "REDUCED-REDUNDANCY"
    DEGRADED = "DEGRADED"
    OUTAGE = "OUTAGE"


class Status(str, Enum):
    """Types of maintenance status.

    - "TENTATIVE": Indicates maintenance event is possible.
    - "CONFIRMED": Indicates maintenance event is definite.
    - "CANCELLED": Indicates maintenance event was cancelled.
    - "IN-PROCESS": Indicates maintenance event is in process (e.g. open).
    - "COMPLETED":Indicates maintenance event completed (e.g. closed).
    - "RE-SCHEDULED": Indicates maintenance event was re-scheduled.
    """

    TENTATIVE = "TENTATIVE"
    CONFIRMED = "CONFIRMED"
    CANCELLED = "CANCELLED"
    IN_PROCESS = "IN-PROCESS"
    COMPLETED = "COMPLETED"
    RE_SCHEDULED = "RE-SCHEDULED"


class CircuitImpact(BaseModel):
    """CircuitImpact class.

    Each Circuit Maintenance can contain multiple affected circuits, and each one can have a different level of impact.

    Attributes:
        circuit_id: Circuit unique identifier.
        impact:     Impact level (default: OUTAGE).

    Examples:
        >>> CircuitImpact(
        ...     circuit_id="1234"
        ... )
        CircuitImpact(circuit_id='1234', impact=<Impact.OUTAGE: 'OUTAGE'>)

        >>> CircuitImpact(
        ...     circuit_id="1234",
        ...     impact="wrong impact"
        ... )
        Traceback (most recent call last):
        ...
        pydantic.error_wrappers.ValidationError: 1 validation error for CircuitImpact
        impact
          value is not a valid enumeration member; permitted: 'NO-IMPACT', 'REDUCED-REDUNDANCY', 'DEGRADED', 'OUTAGE' (type=type_error.enum; enum_values=[<Impact.NO_IMPACT: 'NO-IMPACT'>, <Impact.REDUCED_REDUNDANCY: 'REDUCED-REDUNDANCY'>, <Impact.DEGRADED: 'DEGRADED'>, <Impact.OUTAGE: 'OUTAGE'>])
    """

    circuit_id: StrictStr
    # Optional Attributes
    impact: Impact = Impact.OUTAGE

    # pylint: disable=no-self-argument,no-self-use
    @validator("impact")
    def validate_impact_type(cls, value):
        """Validate Impact type."""
        if value not in Impact:
            raise ValueError("Not a valid impact type")
        return value


class Maintenance(BaseModel):
    """Maintenance class.

    Mandatory attributes:
        provider: identifies the provider of the service that is the subject of the maintenance notification
        account:  identifies an account associated with the service that is the subject of the maintenance notification
        maintenance_id:  contains text that uniquely identifies the maintenance that is the subject of the notification
        circuits: list of circuits affected by the maintenance notification and their specific impact
        status: defines the overall status or confirmation for the maintenance
        start: timestamp that defines the start date of the maintenance in GMT
        end: timestamp that defines the end date of the maintenance in GMT
        stamp: timestamp that defines the update date of the maintenance in GMT
        organizer: defines the contact information included in the original notification

    Optional attributes:
        summary: description of the maintenace notification
        uid: specific unique identifier for each notification
        sequence: sequence number - initially zero - to serialize updates in case they are received or processed out of
            order

    Example:
        >>> Maintenance(
        ...     account="12345000",
        ...     end=1533712380,
        ...     maintenance_id="VNOC-1-99999999999",
        ...     circuits=[{"circuit_id": "123",  "impact": "NO-IMPACT"}, {"circuit_id": "456"}],
        ...     organizer="myemail@example.com",
        ...     provider="A random NSP",
        ...     sequence=1,
        ...     stamp=1533595768,
        ...     start=1533704400,
        ...     status="COMPLETED",
        ...     summary="This is a maintenance notification",
        ...     uid="1111",
        ... )
        Maintenance(provider='A random NSP', account='12345000', maintenance_id='VNOC-1-99999999999', circuits=[CircuitImpact(circuit_id='123', impact=<Impact.NO_IMPACT: 'NO-IMPACT'>), CircuitImpact(circuit_id='456', impact=<Impact.OUTAGE: 'OUTAGE'>)], status=<Status.COMPLETED: 'COMPLETED'>, start=1533704400, end=1533712380, organizer='myemail@example.com', stamp=1533595768, uid='1111', sequence=1, summary='This is a maintenance notification')
    """

    provider: StrictStr
    account: StrictStr
    maintenance_id: StrictStr
    circuits: List[CircuitImpact]
    status: Status
    start: StrictInt
    end: StrictInt
    organizer: StrictStr

    # Non mandatory attributes
<<<<<<< HEAD
    stamp: Union[StrictInt, None] = None
=======
    stamp: Optional[StrictInt] = None
>>>>>>> b64187b1
    uid: StrictStr = "0"
    sequence: StrictInt = 1
    summary: StrictStr = ""

    # pylint: disable=no-self-argument,no-self-use
    @validator("status")
    def validate_status_type(cls, value):
        """Validate Status type."""
        if value not in Status:
            raise ValueError("Not a valid status type")
        return value

    @validator("provider", "account", "maintenance_id", "organizer")
    def validate_empty_strings(cls, value):
        """Validate emptry strings."""
        if value in ["", "None"]:
            raise ValueError("String is empty or 'None'")
        return value

    @validator("circuits")
    def validate_empty_circuits(cls, value):
        """Validate emptry strings."""
        if len(value) < 1:
            raise ValueError("At least one circuit has to be included in the maintenance")
        return value

    @validator("end")
    def validate_end_time(cls, end, values):
        """Validate that End time happens after Start time."""
        if "start" not in values:
            raise ValueError("Start time is a mandatory attribute.")
        start = values["start"]

        if end <= start:
            raise ValueError(f"End time ({end}) should happen later than start time({start}).")
        return end

    def slug(self) -> str:
        """Get slug for provider name."""
        return self.provider.split()[0].lower()

    def to_json(self) -> str:
        """Get JSON representation of the class object."""
        return json.dumps(self, default=lambda o: o.__dict__, sort_keys=True, indent=2)<|MERGE_RESOLUTION|>--- conflicted
+++ resolved
@@ -5,11 +5,8 @@
 
 import json
 from enum import Enum
-<<<<<<< HEAD
-from typing import List, Union
-=======
+
 from typing import List, Optional
->>>>>>> b64187b1
 
 from pydantic import BaseModel, validator, StrictStr, StrictInt
 
@@ -139,11 +136,8 @@
     organizer: StrictStr
 
     # Non mandatory attributes
-<<<<<<< HEAD
-    stamp: Union[StrictInt, None] = None
-=======
+
     stamp: Optional[StrictInt] = None
->>>>>>> b64187b1
     uid: StrictStr = "0"
     sequence: StrictInt = 1
     summary: StrictStr = ""
