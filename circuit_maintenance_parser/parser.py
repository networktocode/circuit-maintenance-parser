"""Definition of Mainentance Notification base classes."""
import logging
import base64
import calendar
import datetime
import quopri
from typing import Iterable, Union, Dict, List
from email.utils import parsedate_tz, mktime_tz

import bs4  # type: ignore
from bs4.element import ResultSet  # type: ignore

from pydantic import BaseModel, Extra
from icalendar import Calendar  # type: ignore

from circuit_maintenance_parser.errors import ParserError
from circuit_maintenance_parser.output import Status, Impact, CircuitImpact

# pylint: disable=no-member

logger = logging.getLogger(__name__)


class Parser(BaseModel, extra=Extra.forbid):
    """Parser class.

    A Parser handles one or more specific data type(s) (specified in `data_types`).
    The `parse(raw)` method must be implemented to parse the `raw` data to extract the
    (possibly partial/incomplete) data that will eventually be used to create a Maintenance object.
    """

    # _data_types are used to match the Parser to to each type of DataPart
    _data_types = ["text/plain", "plain"]

    @classmethod
    def get_data_types(cls) -> List[str]:
        """Return the expected data type."""
        return cls._data_types

    def parse(self, raw: bytes) -> List[Dict]:
        """Extract a list of data that partially or completely describes a series of Maintenance objects."""
        raise NotImplementedError

    @staticmethod
    def dt2ts(date_time: datetime.datetime) -> int:
        """Converts a datetime object to UTC timestamp. Naive datetime will be considered UTC."""
        return calendar.timegm(date_time.utctimetuple())


class ICal(Parser):
    """Standard Notifications Parser based on ICal notifications.

    Reference: https://tools.ietf.org/html/draft-gunter-calext-maintenance-notifications-00
    """

    _data_types = ["text/calendar", "ical", "icalendar"]

    def parse(self, raw: bytes) -> List[Dict]:
        """Method that returns a list of Maintenance objects."""
        result = []

        # iCalendar data sometimes comes encoded with base64
        # TODO: add a test case
        try:
            gcal = Calendar.from_ical(base64.b64decode(raw))
        except ValueError:
            try:
                gcal = Calendar.from_ical(raw)
            except ValueError as exc:
                raise ParserError from exc

        if not gcal:
            raise ParserError("Not a valid iCalendar data received")

        try:
            gcal = Calendar.from_ical(raw)
            result = self.parse_ical(gcal)
        except Exception as exc:
            raise ParserError from exc

        logger.debug("Successful parsing for %s", self.__class__.__name__)

        return result

    @staticmethod
    def parse_ical(gcal: Calendar) -> List[Dict]:
        """Standard ICalendar parsing."""
        result = []
        for component in gcal.walk():
            if component.name == "VEVENT":
                data = {
                    "provider": str(component.get("X-MAINTNOTE-PROVIDER")),
                    "account": str(component.get("X-MAINTNOTE-ACCOUNT")),
                    "maintenance_id": str(component.get("X-MAINTNOTE-MAINTENANCE-ID")),
                    "status": Status(component.get("X-MAINTNOTE-STATUS")),
                    "start": round(component.get("DTSTART").dt.timestamp()),
                    "end": round(component.get("DTEND").dt.timestamp()),
                    "stamp": round(component.get("DTSTAMP").dt.timestamp()),
                    "summary": str(component.get("SUMMARY")),
                    "organizer": str(component.get("ORGANIZER")),
                    "uid": str(component.get("UID")),
                    "sequence": int(component.get("SEQUENCE")),
                }

                data = {key: value for key, value in data.items() if value != "None"}

                # In a VEVENT sometimes there are mutliple object ID with custom impacts
                circuits = component.get("X-MAINTNOTE-OBJECT-ID")
                if isinstance(circuits, list):
                    data["circuits"] = [
                        CircuitImpact(
                            circuit_id=str(object),
                            impact=Impact(
                                object.params.get("X-MAINTNOTE-OBJECT-IMPACT", component.get("X-MAINTNOTE-IMPACT"))
                            ),
                        )
                        for object in component.get("X-MAINTNOTE-OBJECT-ID")
                    ]
                else:
                    data["circuits"] = [
                        CircuitImpact(circuit_id=circuits, impact=Impact(component.get("X-MAINTNOTE-IMPACT")),)
                    ]
                result.append(data)
        return result


class Html(Parser):
    """Html parser."""

    _data_types = ["text/html", "html"]

    @staticmethod
    def remove_hex_characters(string):
        """Convert any hex characters to standard ascii."""
        return string.encode("ascii", errors="ignore").decode("utf-8")

    def parse(self, raw: bytes) -> List[Dict]:
        """Execute parsing."""
        result = []

        data_base: Dict[str, Union[int, str, Iterable]] = {}
        try:
            soup = bs4.BeautifulSoup(quopri.decodestring(raw), features="lxml")

            # Even we have not noticed any HTML notification with more than one maintenance yet, we define the
            # return of `parse_html` as an Iterable object to accommodate this potential case.
            for data in self.parse_html(soup, data_base):
                result.append(data)

            logger.debug("Successful parsing for %s", self.__class__.__name__)

            return result

        except Exception as exc:
            raise ParserError from exc

    def parse_html(self, soup: ResultSet, data_base: Dict) -> List[Dict]:
        """Custom HTML parsing."""
        raise NotImplementedError

    @staticmethod
    def clean_line(line):
        """Clean up of undesired characters from Html."""
        try:
            line = line.text.strip()
        except AttributeError:
            line = line.strip()
        # TODO: below may not be needed if we use `quopri.decodestring()` on the initial email file?
        return line.replace("=C2", "").replace("=A0", "").replace("\r", "").replace("=", "").replace("\n", "")


<<<<<<< HEAD
class EmailDateParser(Parser):
    """Parser for Email Date."""

    _data_types = ["email-header-date"]

    def parse(self, raw: bytes) -> List[Dict]:
        """Method that returns a list of Maintenance objects."""
        try:
            parsed_date = parsedate_tz(raw.decode())
            if parsed_date:
                result = [{"stamp": mktime_tz(parsed_date)}]
                logger.debug("Successful parsing for %s", self.__class__.__name__)
                return result
            raise ParserError("Not parsed_date available.")
        except Exception as exc:
            raise ParserError from exc
=======
class EmailSubjectParser(Parser):
    """Parse data from subject or email."""

    _data_types = ["email-header-subject"]

    def parse(self, raw: bytes) -> List[Dict]:
        """Execute parsing."""
        result = []

        try:
            for data in self.parse_subject(self.bytes_to_string(raw)):
                result.append(data)
            logger.debug("Successful parsing for %s", self.__class__.__name__)

            return result

        except Exception as exc:
            raise ParserError from exc

    def parse_subject(self, subject: ResultSet) -> List[Dict]:
        """Custom subject parsing."""
        raise NotImplementedError

    @staticmethod
    def bytes_to_string(string):
        """Convert bytes variable to a string."""
        return string.decode("utf-8")
>>>>>>> 4790848a
<|MERGE_RESOLUTION|>--- conflicted
+++ resolved
@@ -169,7 +169,6 @@
         return line.replace("=C2", "").replace("=A0", "").replace("\r", "").replace("=", "").replace("\n", "")
 
 
-<<<<<<< HEAD
 class EmailDateParser(Parser):
     """Parser for Email Date."""
 
@@ -186,7 +185,8 @@
             raise ParserError("Not parsed_date available.")
         except Exception as exc:
             raise ParserError from exc
-=======
+
+
 class EmailSubjectParser(Parser):
     """Parse data from subject or email."""
 
@@ -206,12 +206,11 @@
         except Exception as exc:
             raise ParserError from exc
 
-    def parse_subject(self, subject: ResultSet) -> List[Dict]:
+    def parse_subject(self, subject: str) -> List[Dict]:
         """Custom subject parsing."""
         raise NotImplementedError
 
     @staticmethod
     def bytes_to_string(string):
         """Convert bytes variable to a string."""
-        return string.decode("utf-8")
->>>>>>> 4790848a
+        return string.decode("utf-8")