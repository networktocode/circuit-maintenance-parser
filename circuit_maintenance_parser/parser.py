--- conflicted
+++ resolved
@@ -128,14 +128,10 @@
 
     _data_types = ["text/html", "html"]
 
-<<<<<<< HEAD
     def remove_hex_characters(self, string):
         return string.encode('ascii', errors='ignore').decode("utf-8")
 
-    def process(self) -> Iterable[Maintenance]:
-=======
     def parse(self, raw: bytes) -> List[Dict]:
->>>>>>> 2e6b623e
         """Execute parsing."""
         result = []
 
