--- conflicted
+++ resolved
@@ -32,11 +32,8 @@
 ### Supported providers based on other parsers
 
 - Lumen
-<<<<<<< HEAD
 - Megaport
-=======
 - Telstra
->>>>>>> b64187b1
 - Zayo
 
 > Note: Because these providers do not support the BCOP standard natively, maybe there are some gaps on the implemented parser that will be refined with new test cases. We encourage you to report related **issues**!
