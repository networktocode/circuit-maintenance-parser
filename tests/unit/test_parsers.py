"""Tests generic for parser."""

import json
import os
from pathlib import Path

import pytest

from circuit_maintenance_parser.errors import ParserError
<<<<<<< HEAD
from circuit_maintenance_parser.parser import EmailDateParser, ICal
=======
from circuit_maintenance_parser.parser import ICal, EmailDateParser
from circuit_maintenance_parser.parsers.apple import SubjectParserApple, TextParserApple
>>>>>>> 093855ea
from circuit_maintenance_parser.parsers.aquacomms import HtmlParserAquaComms1, SubjectParserAquaComms1
from circuit_maintenance_parser.parsers.aws import SubjectParserAWS1, TextParserAWS1
from circuit_maintenance_parser.parsers.bso import HtmlParserBSO1
from circuit_maintenance_parser.parsers.cogent import HtmlParserCogent1
from circuit_maintenance_parser.parsers.colt import CsvParserColt1, SubjectParserColt1, SubjectParserColt2
from circuit_maintenance_parser.parsers.crowncastle import HtmlParserCrownCastle1
from circuit_maintenance_parser.parsers.equinix import HtmlParserEquinix, SubjectParserEquinix
from circuit_maintenance_parser.parsers.globalcloudxchange import HtmlParserGcx1, SubjectParserGcx1
from circuit_maintenance_parser.parsers.google import HtmlParserGoogle1
from circuit_maintenance_parser.parsers.gtt import HtmlParserGTT1
from circuit_maintenance_parser.parsers.hgc import HtmlParserHGC1, HtmlParserHGC2
from circuit_maintenance_parser.parsers.lumen import HtmlParserLumen1
from circuit_maintenance_parser.parsers.megaport import HtmlParserMegaport1
from circuit_maintenance_parser.parsers.momentum import HtmlParserMomentum1
from circuit_maintenance_parser.parsers.netflix import TextParserNetflix1
from circuit_maintenance_parser.parsers.seaborn import (
    HtmlParserSeaborn1,
    HtmlParserSeaborn2,
    SubjectParserSeaborn1,
    SubjectParserSeaborn2,
)
from circuit_maintenance_parser.parsers.sparkle import HtmlParserSparkle1
from circuit_maintenance_parser.parsers.tata import HtmlParserTata, SubjectParserTata
from circuit_maintenance_parser.parsers.telstra import HtmlParserTelstra1, HtmlParserTelstra2
from circuit_maintenance_parser.parsers.turkcell import HtmlParserTurkcell1
from circuit_maintenance_parser.parsers.verizon import HtmlParserVerizon1
from circuit_maintenance_parser.parsers.windstream import HtmlParserWindstream1
from circuit_maintenance_parser.parsers.zayo import HtmlParserZayo1, SubjectParserZayo1

dir_path = os.path.dirname(os.path.realpath(__file__))


# TODO: As a future breaking change, the output could be fully serializable by default
# Currently, the object contains internal objects (e.g., CircuitImpact) that can't be
# converted into JSON without this encoder.
class NestedEncoder(json.JSONEncoder):
    """Helper Class to encode to JSON recursively calling custom methods."""

    def default(self, o):
        """Expected method to serialize to JSON."""
        if hasattr(o, "to_json"):
            return o.to_json()

        return json.JSONEncoder.default(self, o)


@pytest.mark.parametrize(
    "parser_class, raw_file, results_file",
    [
        # iCal
        (
            ICal,
            Path(dir_path, "data", "ical", "ical1"),
            Path(dir_path, "data", "ical", "ical1_result.json"),
        ),
        (
            ICal,
            Path(dir_path, "data", "ical", "ical2"),
            Path(dir_path, "data", "ical", "ical2_result.json"),
        ),
        (
            ICal,
            Path(dir_path, "data", "ical", "ical3"),
            Path(dir_path, "data", "ical", "ical3_result.json"),
        ),
        (
            ICal,
            Path(dir_path, "data", "ical", "ical4"),
            Path(dir_path, "data", "ical", "ical4_result.json"),
        ),
        (
            ICal,
            Path(dir_path, "data", "ical", "ical5"),
            Path(dir_path, "data", "ical", "ical5_result.json"),
        ),
        (
            ICal,
            Path(dir_path, "data", "ical", "ical6"),
            Path(dir_path, "data", "ical", "ical6_result.json"),
        ),
<<<<<<< HEAD
        (
            ICal,
            Path(dir_path, "data", "ical", "ical7"),
            Path(dir_path, "data", "ical", "ical7_result.json"),
=======
        # Apple
        (
            TextParserApple,
            Path(dir_path, "data", "apple", "apple1.eml"),
            Path(dir_path, "data", "apple", "apple1_text_parser_result.json"),
        ),
        (
            SubjectParserApple,
            Path(dir_path, "data", "apple", "apple1.eml"),
            Path(dir_path, "data", "apple", "apple2_subject_parser_result.json"),
>>>>>>> 093855ea
        ),
        # AquaComms
        (
            HtmlParserAquaComms1,
            Path(dir_path, "data", "aquacomms", "aquacomms1.eml"),
            Path(dir_path, "data", "aquacomms", "aquacomms1_html_parser_result.json"),
        ),
        (
            SubjectParserAquaComms1,
            Path(dir_path, "data", "aquacomms", "aquacomms1.eml"),
            Path(dir_path, "data", "aquacomms", "aquacomms1_subject_parser_result.json"),
        ),
        # AWS
        (
            TextParserAWS1,
            Path(dir_path, "data", "aws", "aws1.eml"),
            Path(dir_path, "data", "aws", "aws1_text_parser_result.json"),
        ),
        (
            SubjectParserAWS1,
            Path(dir_path, "data", "aws", "aws1.eml"),
            Path(dir_path, "data", "aws", "aws1_subject_parser_result.json"),
        ),
        (
            TextParserAWS1,
            Path(dir_path, "data", "aws", "aws2.eml"),
            Path(dir_path, "data", "aws", "aws2_text_parser_result.json"),
        ),
        (
            SubjectParserAWS1,
            Path(dir_path, "data", "aws", "aws2.eml"),
            Path(dir_path, "data", "aws", "aws2_subject_parser_result.json"),
        ),
        (
            TextParserAWS1,
            Path(dir_path, "data", "aws", "aws3.eml"),
            Path(dir_path, "data", "aws", "aws3_text_parser_result.json"),
        ),
        # BSO
        (
            HtmlParserBSO1,
            Path(dir_path, "data", "bso", "bso1.html"),
            Path(dir_path, "data", "bso", "bso1_result.json"),
        ),
        (
            HtmlParserBSO1,
            Path(dir_path, "data", "bso", "bso2.html"),
            Path(dir_path, "data", "bso", "bso2_result.json"),
        ),
        (
            HtmlParserBSO1,
            Path(dir_path, "data", "bso", "bso3.html"),
            Path(dir_path, "data", "bso", "bso3_result.json"),
        ),
        (
            HtmlParserBSO1,
            Path(dir_path, "data", "bso", "bso4.html"),
            Path(dir_path, "data", "bso", "bso4_result.json"),
        ),
        (
            HtmlParserBSO1,
            Path(dir_path, "data", "bso", "bso5.html"),
            Path(dir_path, "data", "bso", "bso5_result.json"),
        ),
        (
            HtmlParserBSO1,
            Path(dir_path, "data", "bso", "bso6.html"),
            Path(dir_path, "data", "bso", "bso6_result.json"),
        ),
        (
            HtmlParserBSO1,
            Path(dir_path, "data", "bso", "bso7.html"),
            Path(dir_path, "data", "bso", "bso7_result.json"),
        ),
        (
            HtmlParserBSO1,
            Path(dir_path, "data", "bso", "bso1_first.eml"),
            Path(dir_path, "data", "bso", "bso1_result.json"),
        ),
        (
            HtmlParserBSO1,
            Path(dir_path, "data", "bso", "bso2_start.eml"),
            Path(dir_path, "data", "bso", "bso2_result.json"),
        ),
        (
            HtmlParserBSO1,
            Path(dir_path, "data", "bso", "bso3_update.eml"),
            Path(dir_path, "data", "bso", "bso3_result.json"),
        ),
        (
            HtmlParserBSO1,
            Path(dir_path, "data", "bso", "bso4_end.eml"),
            Path(dir_path, "data", "bso", "bso4_result.json"),
        ),
        (
            HtmlParserBSO1,
            Path(dir_path, "data", "bso", "bso5_reminder_multiple_ts.eml"),
            Path(dir_path, "data", "bso", "bso5_result.json"),
        ),
        (
            HtmlParserBSO1,
            Path(dir_path, "data", "bso", "bso6_cancel.eml"),
            Path(dir_path, "data", "bso", "bso6_result.json"),
        ),
        (
            HtmlParserBSO1,
            Path(dir_path, "data", "bso", "bso7_backup_ts.eml"),
            Path(dir_path, "data", "bso", "bso7_result.json"),
        ),
        # Cogent
        (
            HtmlParserCogent1,
            Path(dir_path, "data", "cogent", "cogent1.html"),
            Path(dir_path, "data", "cogent", "cogent1_result.json"),
        ),
        (
            HtmlParserCogent1,
            Path(dir_path, "data", "cogent", "cogent2.html"),
            Path(dir_path, "data", "cogent", "cogent2_result.json"),
        ),
        # Colt
        (
            CsvParserColt1,
            Path(dir_path, "data", "colt", "colt2.csv"),
            Path(dir_path, "data", "colt", "colt2_result.json"),
        ),
        (
            SubjectParserColt1,
            Path(dir_path, "data", "colt", "colt4.eml"),
            Path(dir_path, "data", "colt", "colt4_subject_parser_1_result.json"),
        ),
        (
            SubjectParserColt2,
            Path(dir_path, "data", "colt", "colt5.eml"),
            Path(dir_path, "data", "colt", "colt5_subject_parser_2_result.json"),
        ),
        (
            SubjectParserColt2,
            Path(dir_path, "data", "colt", "colt6.eml"),
            Path(dir_path, "data", "colt", "colt6_subject_parser_2_result.json"),
        ),
        (
            SubjectParserColt1,
            Path(dir_path, "data", "colt", "colt7.eml"),
            Path(dir_path, "data", "colt", "colt7_subject_parser_1_result.json"),
        ),
        # Crown Castle Fiber
        (
            HtmlParserCrownCastle1,
            Path(dir_path, "data", "crowncastle", "crowncastle2.html"),
            Path(dir_path, "data", "crowncastle", "crowncastle2_parser_result.json"),
        ),
        (
            HtmlParserCrownCastle1,
            Path(dir_path, "data", "crowncastle", "crowncastle3.html"),
            Path(dir_path, "data", "crowncastle", "crowncastle3_parser_result.json"),
        ),
        (
            HtmlParserCrownCastle1,
            Path(dir_path, "data", "crowncastle", "crowncastle4.html"),
            Path(dir_path, "data", "crowncastle", "crowncastle4_parser_result.json"),
        ),
        (
            HtmlParserCrownCastle1,
            Path(dir_path, "data", "crowncastle", "crowncastle5.html"),
            Path(dir_path, "data", "crowncastle", "crowncastle5_parser_result.json"),
        ),
        (
            HtmlParserCrownCastle1,
            Path(dir_path, "data", "crowncastle", "crowncastle6.html"),
            Path(dir_path, "data", "crowncastle", "crowncastle6_parser_result.json"),
        ),
        (
            HtmlParserCrownCastle1,
            Path(dir_path, "data", "crowncastle", "crowncastle8.html"),
            Path(dir_path, "data", "crowncastle", "crowncastle8_parser_result.json"),
        ),
        (
            HtmlParserCrownCastle1,
            Path(dir_path, "data", "crowncastle", "crowncastle9.html"),
            Path(dir_path, "data", "crowncastle", "crowncastle9_parser_result.json"),
        ),
        # Equinix
        (
            HtmlParserEquinix,
            Path(dir_path, "data", "equinix", "equinix1.eml"),
            Path(dir_path, "data", "equinix", "equinix1_result1.json"),
        ),
        (
            SubjectParserEquinix,
            Path(dir_path, "data", "equinix", "equinix2.eml"),
            Path(dir_path, "data", "equinix", "equinix2_result.json"),
        ),
        (
            HtmlParserEquinix,
            Path(dir_path, "data", "equinix", "equinix3.eml"),
            Path(dir_path, "data", "equinix", "equinix3_result.json"),
        ),
        (
            HtmlParserEquinix,
            Path(dir_path, "data", "equinix", "equinix4.eml"),
            Path(dir_path, "data", "equinix", "equinix4_result.json"),
        ),
        (
            HtmlParserEquinix,
            Path(dir_path, "data", "equinix", "equinix5.eml"),
            Path(dir_path, "data", "equinix", "equinix5_result.json"),
        ),
        (
            HtmlParserEquinix,
            Path(dir_path, "data", "equinix", "equinix6.eml"),
            Path(dir_path, "data", "equinix", "equinix6_result.json"),
        ),
        (
            HtmlParserEquinix,
            Path(dir_path, "data", "equinix", "equinix7.eml"),
            Path(dir_path, "data", "equinix", "equinix7_result.json"),
        ),
        (
            HtmlParserEquinix,
            Path(dir_path, "data", "equinix", "equinix8.eml"),
            Path(dir_path, "data", "equinix", "equinix8_result.json"),
        ),
        (
            HtmlParserEquinix,
            Path(dir_path, "data", "equinix", "equinix9.eml"),
            Path(dir_path, "data", "equinix", "equinix9_result.json"),
        ),
        # Global Cloud Xchange
        (
            HtmlParserGcx1,
            Path(dir_path, "data", "globalcloudxchange", "globalcloudxchange1.eml"),
            Path(dir_path, "data", "globalcloudxchange", "globalcloudxchange1_html_parser_result.json"),
        ),
        (
            SubjectParserGcx1,
            Path(dir_path, "data", "globalcloudxchange", "globalcloudxchange1_subject.eml"),
            Path(dir_path, "data", "globalcloudxchange", "globalcloudxchange1_subject_parser_result.json"),
        ),
        # Google
        (
            HtmlParserGoogle1,
            Path(dir_path, "data", "google", "google1.html"),
            Path(dir_path, "data", "google", "google1_parser_result.json"),
        ),
        # GTT
        (
            HtmlParserGTT1,
            Path(dir_path, "data", "gtt", "gtt1.html"),
            Path(dir_path, "data", "gtt", "gtt1_result.json"),
        ),
        (
            HtmlParserGTT1,
            Path(dir_path, "data", "gtt", "gtt2.html"),
            Path(dir_path, "data", "gtt", "gtt2_result.json"),
        ),
        (
            HtmlParserGTT1,
            Path(dir_path, "data", "gtt", "gtt3.html"),
            Path(dir_path, "data", "gtt", "gtt3_result.json"),
        ),
        (
            HtmlParserGTT1,
            Path(dir_path, "data", "gtt", "gtt4.html"),
            Path(dir_path, "data", "gtt", "gtt4_result.json"),
        ),
        (
            HtmlParserGTT1,
            Path(dir_path, "data", "gtt", "gtt5.html"),
            Path(dir_path, "data", "gtt", "gtt5_result.json"),
        ),
        (
            HtmlParserGTT1,
            Path(dir_path, "data", "gtt", "gtt6.html"),
            Path(dir_path, "data", "gtt", "gtt6_result.json"),
        ),
        (
            HtmlParserGTT1,
            Path(dir_path, "data", "gtt", "gtt7.eml"),
            Path(dir_path, "data", "gtt", "gtt7_html_parser_result.json"),
        ),
        (
            ICal,
            Path(dir_path, "data", "gtt", "gtt8"),
            Path(dir_path, "data", "gtt", "gtt8_result.json"),
        ),
        (
            ICal,
            Path(dir_path, "data", "gtt", "gtt9"),
            Path(dir_path, "data", "gtt", "gtt9_result.json"),
        ),
        # HGC
        (
            HtmlParserHGC1,
            Path(dir_path, "data", "hgc", "hgc1.eml"),
            Path(dir_path, "data", "hgc", "hgc1_html_result.json"),
        ),
        (
            HtmlParserHGC2,
            Path(dir_path, "data", "hgc", "hgc2.eml"),
            Path(dir_path, "data", "hgc", "hgc2_html_result.json"),
        ),
        # Lumen
        (
            HtmlParserLumen1,
            Path(dir_path, "data", "lumen", "lumen1.html"),
            Path(dir_path, "data", "lumen", "lumen1_result.json"),
        ),
        (
            HtmlParserLumen1,
            Path(dir_path, "data", "lumen", "lumen2.html"),
            Path(dir_path, "data", "lumen", "lumen2_result.json"),
        ),
        (
            HtmlParserLumen1,
            Path(dir_path, "data", "lumen", "lumen3.html"),
            Path(dir_path, "data", "lumen", "lumen3_result.json"),
        ),
        (
            HtmlParserLumen1,
            Path(dir_path, "data", "lumen", "lumen4.html"),
            Path(dir_path, "data", "lumen", "lumen4_result.json"),
        ),
        (
            HtmlParserLumen1,
            Path(dir_path, "data", "lumen", "lumen5.html"),
            Path(dir_path, "data", "lumen", "lumen5_result.json"),
        ),
        (
            HtmlParserLumen1,
            Path(dir_path, "data", "lumen", "lumen6.html"),
            Path(dir_path, "data", "lumen", "lumen6_result.json"),
        ),
        (
            HtmlParserLumen1,
            Path(dir_path, "data", "lumen", "lumen7.html"),
            Path(dir_path, "data", "lumen", "lumen7_result.json"),
        ),
        (
            HtmlParserLumen1,
            Path(dir_path, "data", "lumen", "lumen8.html"),
            Path(dir_path, "data", "lumen", "lumen8_result.json"),
        ),
        # Megaport
        (
            HtmlParserMegaport1,
            Path(dir_path, "data", "megaport", "megaport1.html"),
            Path(dir_path, "data", "megaport", "megaport1_result.json"),
        ),
        (
            HtmlParserMegaport1,
            Path(dir_path, "data", "megaport", "megaport2.html"),
            Path(dir_path, "data", "megaport", "megaport2_result.json"),
        ),
        # Momentum
        (
            HtmlParserMomentum1,
            Path(dir_path, "data", "momentum", "momentum1.eml"),
            Path(dir_path, "data", "momentum", "momentum1_html_parser_result.json"),
        ),
        # Netflix
        (
            TextParserNetflix1,
            Path(dir_path, "data", "netflix", "netflix1.eml"),
            Path(dir_path, "data", "netflix", "netflix1_text_parser_result.json"),
        ),
        (
            TextParserNetflix1,
            Path(dir_path, "data", "netflix", "netflix2.eml"),
            Path(dir_path, "data", "netflix", "netflix2_text_parser_result.json"),
        ),
        # NTT
        (
            ICal,
            Path(dir_path, "data", "ntt", "ntt1"),
            Path(dir_path, "data", "ntt", "ntt1_result.json"),
        ),
        # Seaborn
        (
            HtmlParserSeaborn1,
            Path(dir_path, "data", "seaborn", "seaborn3.eml"),
            Path(dir_path, "data", "seaborn", "seaborn3_html_parser_result.json"),
        ),
        (
            HtmlParserSeaborn2,
            Path(dir_path, "data", "seaborn", "seaborn2.eml"),
            Path(dir_path, "data", "seaborn", "seaborn2_html_parser_result.json"),
        ),
        (
            SubjectParserSeaborn1,
            Path(dir_path, "data", "seaborn", "seaborn3.eml"),
            Path(dir_path, "data", "seaborn", "seaborn3_subject_parser_result.json"),
        ),
        (
            SubjectParserSeaborn2,
            Path(dir_path, "data", "seaborn", "seaborn2.eml"),
            Path(dir_path, "data", "seaborn", "seaborn2_subject_parser_result.json"),
        ),
        # Sparkle
        (
            HtmlParserSparkle1,
            Path(dir_path, "data", "sparkle", "sparkle1.eml"),
            Path(dir_path, "data", "sparkle", "sparkle1_html_parser_result.json"),
        ),
        # Tata
        (
            HtmlParserTata,
            Path(dir_path, "data", "tata", "tata_first_reminder_body.html"),
            Path(dir_path, "data", "tata", "tata_first_reminder_body_result.json"),
        ),
        (
            SubjectParserTata,
            Path(dir_path, "data", "tata", "tata_first_reminder_subject.txt"),
            Path(dir_path, "data", "tata", "tata_first_reminder_subject_result.json"),
        ),
        (
            HtmlParserTata,
            Path(dir_path, "data", "tata", "tata_final_reminder_body.html"),
            Path(dir_path, "data", "tata", "tata_final_reminder_body_result.json"),
        ),
        (
            SubjectParserTata,
            Path(dir_path, "data", "tata", "tata_final_reminder_subject.txt"),
            Path(dir_path, "data", "tata", "tata_final_reminder_subject_result.json"),
        ),
        (
            HtmlParserTata,
            Path(dir_path, "data", "tata", "tata_body.html"),
            Path(dir_path, "data", "tata", "tata_body_result.json"),
        ),
        (
            SubjectParserTata,
            Path(dir_path, "data", "tata", "tata_subject.txt"),
            Path(dir_path, "data", "tata", "tata_subject_result.json"),
        ),
        (
            HtmlParserTata,
            Path(dir_path, "data", "tata", "tata_cancellation_body.html"),
            Path(dir_path, "data", "tata", "tata_cancellation_body_result.json"),
        ),
        (
            SubjectParserTata,
            Path(dir_path, "data", "tata", "tata_cancellation_subject.txt"),
            Path(dir_path, "data", "tata", "tata_cancellation_subject_result.json"),
        ),
        (
            HtmlParserTata,
            Path(dir_path, "data", "tata", "tata_completion_body.html"),
            Path(dir_path, "data", "tata", "tata_completion_body_result.json"),
        ),
        (
            SubjectParserTata,
            Path(dir_path, "data", "tata", "tata_completion_subject.txt"),
            Path(dir_path, "data", "tata", "tata_completion_subject_result.json"),
        ),
        (
            HtmlParserTata,
            Path(dir_path, "data", "tata", "tata_extension_body.html"),
            Path(dir_path, "data", "tata", "tata_extension_body_result.json"),
        ),
        (
            SubjectParserTata,
            Path(dir_path, "data", "tata", "tata_extension_subject.txt"),
            Path(dir_path, "data", "tata", "tata_extension_subject_result.json"),
        ),
        (
            HtmlParserTata,
            Path(dir_path, "data", "tata", "tata_reschedule_body.html"),
            Path(dir_path, "data", "tata", "tata_reschedule_body_result.json"),
        ),
        (
            SubjectParserTata,
            Path(dir_path, "data", "tata", "tata_reschedule_subject.txt"),
            Path(dir_path, "data", "tata", "tata_reschedule_subject_result.json"),
        ),
        # Telstra
        (
            HtmlParserTelstra1,
            Path(dir_path, "data", "telstra", "telstra1.html"),
            Path(dir_path, "data", "telstra", "telstra1_result.json"),
        ),
        (
            HtmlParserTelstra1,
            Path(dir_path, "data", "telstra", "telstra2.html"),
            Path(dir_path, "data", "telstra", "telstra2_result.json"),
        ),
        (
            HtmlParserTelstra1,
            Path(dir_path, "data", "telstra", "telstra3.html"),
            Path(dir_path, "data", "telstra", "telstra3_result.json"),
        ),
        (
            HtmlParserTelstra1,
            Path(dir_path, "data", "telstra", "telstra4.html"),
            Path(dir_path, "data", "telstra", "telstra4_result.json"),
        ),
        (
            HtmlParserTelstra1,
            Path(dir_path, "data", "telstra", "telstra5.html"),
            Path(dir_path, "data", "telstra", "telstra5_result.json"),
        ),
        (
            HtmlParserTelstra1,
            Path(dir_path, "data", "telstra", "telstra6.html"),
            Path(dir_path, "data", "telstra", "telstra6_result.json"),
        ),
        (
            HtmlParserTelstra1,
            Path(dir_path, "data", "telstra", "telstra7.html"),
            Path(dir_path, "data", "telstra", "telstra7_result.json"),
        ),
        (
            HtmlParserTelstra2,
            Path(dir_path, "data", "telstra", "telstra8.html"),
            Path(dir_path, "data", "telstra", "telstra8_result.json"),
        ),
        # Turkcell
        (
            HtmlParserTurkcell1,
            Path(dir_path, "data", "turkcell", "turkcell1.html"),
            Path(dir_path, "data", "turkcell", "turkcell1_result.json"),
        ),
        (
            HtmlParserTurkcell1,
            Path(dir_path, "data", "turkcell", "turkcell2.html"),
            Path(dir_path, "data", "turkcell", "turkcell2_result.json"),
        ),
        # Verizon
        (
            HtmlParserVerizon1,
            Path(dir_path, "data", "verizon", "verizon1.html"),
            Path(dir_path, "data", "verizon", "verizon1_result.json"),
        ),
        (
            HtmlParserVerizon1,
            Path(dir_path, "data", "verizon", "verizon2.html"),
            Path(dir_path, "data", "verizon", "verizon2_result.json"),
        ),
        (
            HtmlParserVerizon1,
            Path(dir_path, "data", "verizon", "verizon3.html"),
            Path(dir_path, "data", "verizon", "verizon3_result.json"),
        ),
        (
            HtmlParserVerizon1,
            Path(dir_path, "data", "verizon", "verizon4.html"),
            Path(dir_path, "data", "verizon", "verizon4_result.json"),
        ),
        (
            HtmlParserVerizon1,
            Path(dir_path, "data", "verizon", "verizon5.html"),
            Path(dir_path, "data", "verizon", "verizon5_result.json"),
        ),
        # Windstream
        (
            HtmlParserWindstream1,
            Path(dir_path, "data", "windstream", "windstream1.eml"),
            Path(dir_path, "data", "windstream", "windstream1_parser_result.json"),
        ),
        # Zayo
        (
            SubjectParserZayo1,
            Path(dir_path, "data", "zayo", "zayo_subject_1.txt"),
            Path(dir_path, "data", "zayo", "zayo_subject_1_result.json"),
        ),
        (
            SubjectParserZayo1,
            Path(dir_path, "data", "zayo", "zayo_subject_2.txt"),
            Path(dir_path, "data", "zayo", "zayo_subject_2_result.json"),
        ),
        (
            HtmlParserZayo1,
            Path(dir_path, "data", "zayo", "zayo1.html"),
            Path(dir_path, "data", "zayo", "zayo1_result.json"),
        ),
        (
            HtmlParserZayo1,
            Path(dir_path, "data", "zayo", "zayo2.html"),
            Path(dir_path, "data", "zayo", "zayo2_result.json"),
        ),
        (
            HtmlParserZayo1,
            Path(dir_path, "data", "zayo", "zayo3.eml"),
            Path(dir_path, "data", "zayo", "zayo3_result.json"),
        ),
        (
            HtmlParserZayo1,
            Path(dir_path, "data", "zayo", "zayo4.eml"),
            Path(dir_path, "data", "zayo", "zayo4_html_parser_result.json"),
        ),
        (
            SubjectParserZayo1,
            Path(dir_path, "data", "zayo", "zayo4.eml"),
            Path(dir_path, "data", "zayo", "zayo4_subject_parser_result.json"),
        ),
        (
            HtmlParserZayo1,
            Path(dir_path, "data", "zayo", "zayo5.eml"),
            Path(dir_path, "data", "zayo", "zayo5_html_parser_result.json"),
        ),
        (
            SubjectParserZayo1,
            Path(dir_path, "data", "zayo", "zayo5.eml"),
            Path(dir_path, "data", "zayo", "zayo5_subject_parser_result.json"),
        ),
        (
            HtmlParserZayo1,
            Path(dir_path, "data", "zayo", "zayo6.eml"),
            Path(dir_path, "data", "zayo", "zayo6_html_parser_result.json"),
        ),
        (
            SubjectParserZayo1,
            Path(dir_path, "data", "zayo", "zayo6.eml"),
            Path(dir_path, "data", "zayo", "zayo6_subject_parser_result.json"),
        ),
        (
            HtmlParserZayo1,
            Path(dir_path, "data", "zayo", "zayo7.eml"),
            Path(dir_path, "data", "zayo", "zayo7_html_parser_result.json"),
        ),
        (
            SubjectParserZayo1,
            Path(dir_path, "data", "zayo", "zayo7.eml"),
            Path(dir_path, "data", "zayo", "zayo7_subject_parser_result.json"),
        ),
        (
            HtmlParserZayo1,
            Path(dir_path, "data", "zayo", "zayo8.eml"),
            Path(dir_path, "data", "zayo", "zayo8_html_parser_result.json"),
        ),
        (
            SubjectParserZayo1,
            Path(dir_path, "data", "zayo", "zayo8_subject.txt"),
            Path(dir_path, "data", "zayo", "zayo8_subject_parser_result.json"),
        ),
        (
            HtmlParserZayo1,
            Path(dir_path, "data", "zayo", "zayo9.eml"),
            Path(dir_path, "data", "zayo", "zayo9_html_parser_result.json"),
        ),
        # Email Date
        (
            EmailDateParser,
            Path(dir_path, "data", "date", "email_date_1"),
            Path(dir_path, "data", "date", "email_date_1_result.json"),
        ),
    ],
)
def test_parsers(parser_class, raw_file, results_file):
    """Tests various parser."""
    with open(raw_file, "rb") as file_obj:
        raw_data = file_obj.read()

    parsed_notifications = parser_class().parse(raw_data, parser_class.get_data_types()[0])

    parsed_notifications = json.loads(json.dumps(parsed_notifications, cls=NestedEncoder))

    with open(results_file, encoding="utf-8") as res_file:
        expected_result = json.load(res_file)

    if parser_class == EmailDateParser:
        assert parsed_notifications == [expected_result]
    else:
        assert parsed_notifications == expected_result


@pytest.mark.parametrize("parser_class", [ICal, EmailDateParser, HtmlParserZayo1, SubjectParserZayo1])
def test_parser_no_data(parser_class):
    """Test parser with no data."""
    with pytest.raises(ParserError):
        parser_class().parse(b"", parser_class.get_data_types()[0])  # pylint: disable=protected-access<|MERGE_RESOLUTION|>--- conflicted
+++ resolved
@@ -7,12 +7,8 @@
 import pytest
 
 from circuit_maintenance_parser.errors import ParserError
-<<<<<<< HEAD
 from circuit_maintenance_parser.parser import EmailDateParser, ICal
-=======
-from circuit_maintenance_parser.parser import ICal, EmailDateParser
 from circuit_maintenance_parser.parsers.apple import SubjectParserApple, TextParserApple
->>>>>>> 093855ea
 from circuit_maintenance_parser.parsers.aquacomms import HtmlParserAquaComms1, SubjectParserAquaComms1
 from circuit_maintenance_parser.parsers.aws import SubjectParserAWS1, TextParserAWS1
 from circuit_maintenance_parser.parsers.bso import HtmlParserBSO1
@@ -93,12 +89,11 @@
             Path(dir_path, "data", "ical", "ical6"),
             Path(dir_path, "data", "ical", "ical6_result.json"),
         ),
-<<<<<<< HEAD
         (
             ICal,
             Path(dir_path, "data", "ical", "ical7"),
             Path(dir_path, "data", "ical", "ical7_result.json"),
-=======
+        ),
         # Apple
         (
             TextParserApple,
@@ -109,7 +104,6 @@
             SubjectParserApple,
             Path(dir_path, "data", "apple", "apple1.eml"),
             Path(dir_path, "data", "apple", "apple2_subject_parser_result.json"),
->>>>>>> 093855ea
         ),
         # AquaComms
         (
