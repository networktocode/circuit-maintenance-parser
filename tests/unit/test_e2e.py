--- conflicted
+++ resolved
@@ -240,14 +240,8 @@
 )
 def test_provider_get_maintenances(provider_class, test_data_files, result_parse_files):
     """End to End tests for various Providers."""
-<<<<<<< HEAD
     extended_data = provider_class().get_extended_data()
-    # TODO: check how to make data optional from Pydantic do not initialized?
-    default_maintenance_data = {"stamp": None, "uid": "0", "sequence": 1, "summary": ""}
-=======
-    extended_data = provider_class.get_extended_data()
     default_maintenance_data = {"uid": "0", "sequence": 1, "summary": ""}
->>>>>>> c5891459
     extended_data.update(default_maintenance_data)
 
     data = None
