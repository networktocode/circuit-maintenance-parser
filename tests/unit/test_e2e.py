--- conflicted
+++ resolved
@@ -91,18 +91,15 @@
             [("email", Path(dir_path, "data", "colt", "colt3.eml")),],
             [Path(dir_path, "data", "colt", "colt3_result.json"),],
         ),
-<<<<<<< HEAD
         (
             Colt,
             [("email", Path(dir_path, "data", "colt", "colt4.eml")),],
             [Path(dir_path, "data", "colt", "colt4_result.json"),],
-=======
         # Equinix
         (
             Equinix,
             [("email", Path(dir_path, "data", "equinix", "equinix1.eml"))],
             [Path(dir_path, "data", "equinix", "equinix3_result.json")],
->>>>>>> 120e7ef8
         ),
         # EUNetworks
         (EUNetworks, [("ical", GENERIC_ICAL_DATA_PATH),], [GENERIC_ICAL_RESULT_PATH,],),
