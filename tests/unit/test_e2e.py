"""Tests for End to End library usage."""

import json
import os
from pathlib import Path

import pytest

from circuit_maintenance_parser.constants import EMAIL_HEADER_DATE, EMAIL_HEADER_SUBJECT
from circuit_maintenance_parser.data import NotificationData
from circuit_maintenance_parser.errors import ProviderError

# pylint: disable=duplicate-code,too-many-lines
from circuit_maintenance_parser.provider import (
<<<<<<< HEAD
=======
    Equinix,
    GenericProvider,
    Apple,
    AquaComms,
    Arelion,
>>>>>>> 093855ea
    AWS,
    BSO,
    GTT,
    HGC,
    NTT,
    AquaComms,
    Arelion,
    Cogent,
    Colt,
    CrownCastle,
    Equinix,
    EUNetworks,
    GenericProvider,
    GlobalCloudXchange,
    Google,
    Lumen,
    Megaport,
    Momentum,
    Netflix,
    PacketFabric,
    Seaborn,
    Sparkle,
    Tata,
    Telstra,
    Turkcell,
    Verizon,
    Windstream,
    Zayo,
)

dir_path = os.path.dirname(os.path.realpath(__file__))

GENERIC_ICAL_DATA_PATH = Path(dir_path, "data", "ical", "ical1")
GENERIC_ICAL_RESULT_PATH = Path(dir_path, "data", "ical", "ical1_result.json")


@pytest.mark.parametrize(
    "provider_class, test_data_files, result_parse_files",
    [
        # GenericProvider
        (
            GenericProvider,
            [
                ("ical", GENERIC_ICAL_DATA_PATH),
            ],
            [
                GENERIC_ICAL_RESULT_PATH,
            ],
        ),
        # Apple
        (
            Apple,
            [
                ("email", Path(dir_path, "data", "apple", "apple1.eml")),
            ],
            [
                Path(dir_path, "data", "apple", "apple1_result.json"),
            ],
        ),
        # AquaComms
        (
            AquaComms,
            [
                ("email", Path(dir_path, "data", "aquacomms", "aquacomms1.eml")),
            ],
            [
                Path(dir_path, "data", "aquacomms", "aquacomms1_result.json"),
            ],
        ),
        # Arelion
        (
            Arelion,
            [
                ("ical", Path(dir_path, "data", "arelion", "arelion1")),
            ],
            [
                Path(dir_path, "data", "arelion", "arelion1_result.json"),
            ],
        ),
        (
            Arelion,
            [
                ("ical", Path(dir_path, "data", "arelion", "arelion2")),
            ],
            [
                Path(dir_path, "data", "arelion", "arelion2_result.json"),
            ],
        ),
        # AWS
        (
            AWS,
            [
                ("email", Path(dir_path, "data", "aws", "aws1.eml")),
            ],
            [
                Path(dir_path, "data", "aws", "aws1_result.json"),
            ],
        ),
        (
            AWS,
            [
                ("email", Path(dir_path, "data", "aws", "aws2.eml")),
            ],
            [
                Path(dir_path, "data", "aws", "aws2_result.json"),
            ],
        ),
        (
            AWS,
            [
                ("email", Path(dir_path, "data", "aws", "aws3.eml")),
            ],
            [
                Path(dir_path, "data", "aws", "aws3_result.json"),
            ],
        ),
        # BSO
        (
            BSO,
            [
                ("html", Path(dir_path, "data", "bso", "bso1.html")),
                (EMAIL_HEADER_DATE, Path(dir_path, "data", "date", "email_date_1")),
            ],
            [
                Path(dir_path, "data", "bso", "bso1_result.json"),
                Path(dir_path, "data", "date", "email_date_1_result.json"),
            ],
        ),
        (
            BSO,
            [
                ("html", Path(dir_path, "data", "bso", "bso2.html")),
                (EMAIL_HEADER_DATE, Path(dir_path, "data", "date", "email_date_1")),
            ],
            [
                Path(dir_path, "data", "bso", "bso2_result.json"),
                Path(dir_path, "data", "date", "email_date_1_result.json"),
            ],
        ),
        (
            BSO,
            [
                ("html", Path(dir_path, "data", "bso", "bso3.html")),
                (EMAIL_HEADER_DATE, Path(dir_path, "data", "date", "email_date_1")),
            ],
            [
                Path(dir_path, "data", "bso", "bso3_result.json"),
                Path(dir_path, "data", "date", "email_date_1_result.json"),
            ],
        ),
        (
            BSO,
            [
                ("html", Path(dir_path, "data", "bso", "bso4.html")),
                (EMAIL_HEADER_DATE, Path(dir_path, "data", "date", "email_date_1")),
            ],
            [
                Path(dir_path, "data", "bso", "bso4_result.json"),
                Path(dir_path, "data", "date", "email_date_1_result.json"),
            ],
        ),
        (
            BSO,
            [
                ("html", Path(dir_path, "data", "bso", "bso5.html")),
                (EMAIL_HEADER_DATE, Path(dir_path, "data", "date", "email_date_1")),
            ],
            [
                Path(dir_path, "data", "bso", "bso5_result.json"),
                Path(dir_path, "data", "date", "email_date_1_result.json"),
            ],
        ),
        (
            BSO,
            [
                ("html", Path(dir_path, "data", "bso", "bso6.html")),
                (EMAIL_HEADER_DATE, Path(dir_path, "data", "date", "email_date_1")),
            ],
            [
                Path(dir_path, "data", "bso", "bso6_result.json"),
                Path(dir_path, "data", "date", "email_date_1_result.json"),
            ],
        ),
        (
            BSO,
            [
                ("html", Path(dir_path, "data", "bso", "bso7.html")),
                (EMAIL_HEADER_DATE, Path(dir_path, "data", "date", "email_date_1")),
            ],
            [
                Path(dir_path, "data", "bso", "bso7_result.json"),
                Path(dir_path, "data", "date", "email_date_1_result.json"),
            ],
        ),
        # Cogent
        (
            Cogent,
            [
                ("html", Path(dir_path, "data", "cogent", "cogent1.html")),
                (EMAIL_HEADER_DATE, Path(dir_path, "data", "date", "email_date_1")),
            ],
            [
                Path(dir_path, "data", "cogent", "cogent1_result.json"),
                Path(dir_path, "data", "date", "email_date_1_result.json"),
            ],
        ),
        (
            Cogent,
            [
                ("html", Path(dir_path, "data", "cogent", "cogent2.html")),
                (EMAIL_HEADER_DATE, Path(dir_path, "data", "date", "email_date_1")),
            ],
            [
                Path(dir_path, "data", "cogent", "cogent2_result.json"),
                Path(dir_path, "data", "date", "email_date_1_result.json"),
            ],
        ),
        # Colt
        (
            Colt,
            [
                ("email", Path(dir_path, "data", "colt", "colt3.eml")),
            ],
            [
                Path(dir_path, "data", "colt", "colt3_result.json"),
            ],
        ),
        (
            Colt,
            [
                ("email", Path(dir_path, "data", "colt", "colt4.eml")),
            ],
            [
                Path(dir_path, "data", "colt", "colt4_result.json"),
            ],
        ),
        (
            Colt,
            [
                ("email", Path(dir_path, "data", "colt", "colt5.eml")),
            ],
            [
                Path(dir_path, "data", "colt", "colt5_result.json"),
            ],
        ),
        (
            Colt,
            [
                ("email", Path(dir_path, "data", "colt", "colt6.eml")),
            ],
            [
                Path(dir_path, "data", "colt", "colt6_result.json"),
            ],
        ),
        (
            Colt,
            [
                ("email", Path(dir_path, "data", "colt", "colt7.eml")),
            ],
            [
                Path(dir_path, "data", "colt", "colt7_result.json"),
            ],
        ),
        # Crown Castle
        (
            CrownCastle,
            [
                ("email", Path(dir_path, "data", "crowncastle", "crowncastle1.eml")),
            ],
            [Path(dir_path, "data", "crowncastle", "crowncastle1_result.json")],
        ),
        (
            CrownCastle,
            [
                ("email", Path(dir_path, "data", "crowncastle", "crowncastle7.eml")),
            ],
            [Path(dir_path, "data", "crowncastle", "crowncastle7_result.json")],
        ),
        # Equinix
        (
            Equinix,
            [("email", Path(dir_path, "data", "equinix", "equinix1.eml"))],
            [Path(dir_path, "data", "equinix", "equinix1_result_combined.json")],
        ),
        (
            Equinix,
            [("email", Path(dir_path, "data", "equinix", "equinix3.eml"))],
            [Path(dir_path, "data", "equinix", "equinix3_result_combined.json")],
        ),
        (
            Equinix,
            [("email", Path(dir_path, "data", "equinix", "equinix4.eml"))],
            [Path(dir_path, "data", "equinix", "equinix4_result_combined.json")],
        ),
        (
            Equinix,
            [("email", Path(dir_path, "data", "equinix", "equinix5.eml"))],
            [Path(dir_path, "data", "equinix", "equinix5_result_combined.json")],
        ),
        (
            Equinix,
            [("email", Path(dir_path, "data", "equinix", "equinix6.eml"))],
            [Path(dir_path, "data", "equinix", "equinix6_result_combined.json")],
        ),
        (
            Equinix,
            [("email", Path(dir_path, "data", "equinix", "equinix7.eml"))],
            [Path(dir_path, "data", "equinix", "equinix7_result_combined.json")],
        ),
        (
            Equinix,
            [("email", Path(dir_path, "data", "equinix", "equinix8.eml"))],
            [Path(dir_path, "data", "equinix", "equinix8_result_combined.json")],
        ),
        (
            Equinix,
            [("email", Path(dir_path, "data", "equinix", "equinix9.eml"))],
            [Path(dir_path, "data", "equinix", "equinix9_result_combined.json")],
        ),
        # EUNetworks
        (
            EUNetworks,
            [
                ("email", Path(dir_path, "data", "eunetworks", "eunetworks_cancel.eml")),
            ],
            [
                Path(dir_path, "data", "eunetworks", "eunetworks_cancel.json"),
            ],
        ),
        # EXA / GTT
        (
            GTT,
            [
                ("html", Path(dir_path, "data", "gtt", "gtt1.html")),
                (EMAIL_HEADER_DATE, Path(dir_path, "data", "date", "email_date_1")),
                (EMAIL_HEADER_SUBJECT, Path(dir_path, "data", "gtt", "gtt1_email_subject")),
            ],
            [
                Path(dir_path, "data", "gtt", "gtt1_result.json"),
                Path(dir_path, "data", "date", "email_date_1_result.json"),
            ],
        ),
        (
            GTT,
            [
                ("html", Path(dir_path, "data", "gtt", "gtt2.html")),
                (EMAIL_HEADER_DATE, Path(dir_path, "data", "date", "email_date_1")),
                (EMAIL_HEADER_SUBJECT, Path(dir_path, "data", "gtt", "gtt2_email_subject")),
            ],
            [
                Path(dir_path, "data", "gtt", "gtt2_result.json"),
                Path(dir_path, "data", "date", "email_date_1_result.json"),
            ],
        ),
        (
            GTT,
            [
                ("html", Path(dir_path, "data", "gtt", "gtt3.html")),
                (EMAIL_HEADER_DATE, Path(dir_path, "data", "date", "email_date_1")),
                (EMAIL_HEADER_SUBJECT, Path(dir_path, "data", "gtt", "gtt3_email_subject")),
            ],
            [
                Path(dir_path, "data", "gtt", "gtt3_result.json"),
                Path(dir_path, "data", "date", "email_date_1_result.json"),
            ],
        ),
        (
            GTT,
            [
                ("html", Path(dir_path, "data", "gtt", "gtt4.html")),
                (EMAIL_HEADER_DATE, Path(dir_path, "data", "date", "email_date_1")),
                (EMAIL_HEADER_SUBJECT, Path(dir_path, "data", "gtt", "gtt4_email_subject")),
            ],
            [
                Path(dir_path, "data", "gtt", "gtt4_result.json"),
                Path(dir_path, "data", "date", "email_date_1_result.json"),
            ],
        ),
        (
            GTT,
            [
                ("html", Path(dir_path, "data", "gtt", "gtt5.html")),
                (EMAIL_HEADER_DATE, Path(dir_path, "data", "date", "email_date_1")),
                (EMAIL_HEADER_SUBJECT, Path(dir_path, "data", "gtt", "gtt5_email_subject")),
            ],
            [
                Path(dir_path, "data", "gtt", "gtt5_result.json"),
                Path(dir_path, "data", "date", "email_date_1_result.json"),
            ],
        ),
        (
            GTT,
            [
                ("html", Path(dir_path, "data", "gtt", "gtt6.html")),
                (EMAIL_HEADER_DATE, Path(dir_path, "data", "date", "email_date_1")),
                (EMAIL_HEADER_SUBJECT, Path(dir_path, "data", "gtt", "gtt6_email_subject")),
            ],
            [
                Path(dir_path, "data", "gtt", "gtt6_result.json"),
                Path(dir_path, "data", "date", "email_date_1_result.json"),
            ],
        ),
        (
            GTT,
            [
                ("email", Path(dir_path, "data", "gtt", "gtt7.eml")),
            ],
            [
                Path(dir_path, "data", "gtt", "gtt7_result.json"),
            ],
        ),
        (
            GTT,
            [
                ("ical", Path(dir_path, "data", "gtt", "gtt8")),
            ],
            [
                Path(dir_path, "data", "gtt", "gtt8_result.json"),
            ],
        ),
        (
            GTT,
            [
                ("ical", Path(dir_path, "data", "gtt", "gtt9")),
            ],
            [
                Path(dir_path, "data", "gtt", "gtt9_result.json"),
            ],
        ),
        # HGC
        (
            HGC,
            [
                ("email", Path(dir_path, "data", "hgc", "hgc1.eml")),
                ("email", Path(dir_path, "data", "hgc", "hgc2.eml")),
            ],
            [
                Path(dir_path, "data", "hgc", "hgc1_result.json"),
                Path(dir_path, "data", "hgc", "hgc2_result.json"),
            ],
        ),
        # GlobalCloudXchange
        (
            GlobalCloudXchange,
            [
                ("email", Path(dir_path, "data", "globalcloudxchange", "globalcloudxchange1.eml")),
            ],
            [
                Path(dir_path, "data", "globalcloudxchange", "globalcloudxchange1_result.json"),
            ],
        ),
        # Google
        (
            Google,
            [
                ("email", Path(dir_path, "data", "google", "google2.eml")),
            ],
            [
                Path(dir_path, "data", "google", "google2_result.json"),
            ],
        ),
        # Lumen
        (
            Lumen,
            [
                ("html", Path(dir_path, "data", "lumen", "lumen1.html")),
                (EMAIL_HEADER_DATE, Path(dir_path, "data", "date", "email_date_1")),
                (EMAIL_HEADER_SUBJECT, Path(dir_path, "data", "lumen", "subject_work_planned")),
            ],
            [
                Path(dir_path, "data", "lumen", "lumen1_result.json"),
                Path(dir_path, "data", "date", "email_date_1_result.json"),
            ],
        ),
        (
            Lumen,
            [
                ("html", Path(dir_path, "data", "lumen", "lumen2.html")),
                (EMAIL_HEADER_DATE, Path(dir_path, "data", "date", "email_date_1")),
                (EMAIL_HEADER_SUBJECT, Path(dir_path, "data", "lumen", "subject_work_planned")),
            ],
            [
                Path(dir_path, "data", "lumen", "lumen2_result.json"),
                Path(dir_path, "data", "date", "email_date_1_result.json"),
            ],
        ),
        (
            Lumen,
            [
                ("html", Path(dir_path, "data", "lumen", "lumen3.html")),
                (EMAIL_HEADER_DATE, Path(dir_path, "data", "date", "email_date_1")),
                (EMAIL_HEADER_SUBJECT, Path(dir_path, "data", "lumen", "subject_work_planned")),
            ],
            [
                Path(dir_path, "data", "lumen", "lumen3_result.json"),
                Path(dir_path, "data", "date", "email_date_1_result.json"),
            ],
        ),
        (
            Lumen,
            [
                ("html", Path(dir_path, "data", "lumen", "lumen4.html")),
                (EMAIL_HEADER_DATE, Path(dir_path, "data", "date", "email_date_1")),
                (EMAIL_HEADER_SUBJECT, Path(dir_path, "data", "lumen", "subject_work_planned")),
            ],
            [
                Path(dir_path, "data", "lumen", "lumen4_result.json"),
                Path(dir_path, "data", "date", "email_date_1_result.json"),
            ],
        ),
        (
            Lumen,
            [
                ("html", Path(dir_path, "data", "lumen", "lumen5.html")),
                (EMAIL_HEADER_DATE, Path(dir_path, "data", "date", "email_date_1")),
                (EMAIL_HEADER_SUBJECT, Path(dir_path, "data", "lumen", "subject_work_planned")),
            ],
            [
                Path(dir_path, "data", "lumen", "lumen5_result.json"),
                Path(dir_path, "data", "date", "email_date_1_result.json"),
            ],
        ),
        (
            Lumen,
            [
                ("html", Path(dir_path, "data", "lumen", "lumen6.html")),
                (EMAIL_HEADER_DATE, Path(dir_path, "data", "date", "email_date_1")),
                (EMAIL_HEADER_SUBJECT, Path(dir_path, "data", "lumen", "subject_work_planned")),
            ],
            [
                Path(dir_path, "data", "lumen", "lumen6_result.json"),
                Path(dir_path, "data", "date", "email_date_1_result.json"),
            ],
        ),
        (
            Lumen,
            [
                ("html", Path(dir_path, "data", "lumen", "lumen7.html")),
                (EMAIL_HEADER_DATE, Path(dir_path, "data", "date", "email_date_1")),
                (EMAIL_HEADER_SUBJECT, Path(dir_path, "data", "lumen", "subject_work_planned")),
            ],
            [
                Path(dir_path, "data", "lumen", "lumen7_result.json"),
                Path(dir_path, "data", "date", "email_date_1_result.json"),
            ],
        ),
        (
            Lumen,
            [
                ("html", Path(dir_path, "data", "lumen", "lumen8.html")),
                (EMAIL_HEADER_DATE, Path(dir_path, "data", "date", "email_date_1")),
                (EMAIL_HEADER_SUBJECT, Path(dir_path, "data", "lumen", "subject_work_planned")),
            ],
            [
                Path(dir_path, "data", "lumen", "lumen8_result.json"),
            ],
        ),
        # Megaport
        (
            Megaport,
            [
                ("html", Path(dir_path, "data", "megaport", "megaport1.html")),
                (EMAIL_HEADER_DATE, Path(dir_path, "data", "date", "email_date_1")),
            ],
            [
                Path(dir_path, "data", "megaport", "megaport1_result.json"),
                Path(dir_path, "data", "date", "email_date_1_result.json"),
            ],
        ),
        (
            Megaport,
            [
                ("html", Path(dir_path, "data", "megaport", "megaport2.html")),
                (EMAIL_HEADER_DATE, Path(dir_path, "data", "date", "email_date_1")),
            ],
            [
                Path(dir_path, "data", "megaport", "megaport2_result.json"),
                Path(dir_path, "data", "date", "email_date_1_result.json"),
            ],
        ),
        # Momentum
        (
            Momentum,
            [
                ("email", Path(dir_path, "data", "momentum", "momentum1.eml")),
            ],
            [
                Path(dir_path, "data", "momentum", "momentum1_result.json"),
            ],
        ),
        # Netflix
        (
            Netflix,
            [
                ("email", Path(dir_path, "data", "netflix", "netflix1.eml")),
            ],
            [
                Path(dir_path, "data", "netflix", "netflix1_result.json"),
            ],
        ),
        (
            Netflix,
            [
                ("email", Path(dir_path, "data", "netflix", "netflix2.eml")),
            ],
            [
                Path(dir_path, "data", "netflix", "netflix2_result.json"),
            ],
        ),
        # NTT
        (
            NTT,
            [
                ("ical", Path(dir_path, "data", "ntt", "ntt1")),
            ],
            [
                Path(dir_path, "data", "ntt", "ntt1_result.json"),
            ],
        ),
        (
            NTT,
            [
                ("ical", GENERIC_ICAL_DATA_PATH),
            ],
            [
                GENERIC_ICAL_RESULT_PATH,
            ],
        ),
        # PacketFabric
        (
            PacketFabric,
            [
                ("ical", GENERIC_ICAL_DATA_PATH),
            ],
            [
                GENERIC_ICAL_RESULT_PATH,
            ],
        ),
        # Seaborn
        (
            Seaborn,
            [
                ("email", Path(dir_path, "data", "seaborn", "seaborn1.eml")),
            ],
            [
                Path(dir_path, "data", "seaborn", "seaborn1_result.json"),
            ],
        ),
        (
            Seaborn,
            [
                ("email", Path(dir_path, "data", "seaborn", "seaborn2.eml")),
            ],
            [
                Path(dir_path, "data", "seaborn", "seaborn2_result.json"),
            ],
        ),
        (
            Seaborn,
            [
                ("email", Path(dir_path, "data", "seaborn", "seaborn3.eml")),
            ],
            [
                Path(dir_path, "data", "seaborn", "seaborn3_result.json"),
            ],
        ),
        # Sparkle
        (
            Sparkle,
            [
                ("email", Path(dir_path, "data", "sparkle", "sparkle1.eml")),
            ],
            [
                Path(dir_path, "data", "sparkle", "sparkle1_result.json"),
            ],
        ),
        # Tata
        (
            Tata,
            [
                ("email", Path(dir_path, "data", "tata", "tata_email.eml")),
            ],
            [
                Path(dir_path, "data", "tata", "tata_email_result.json"),
            ],
        ),
        # Telstra
        (
            Telstra,
            [
                ("html", Path(dir_path, "data", "telstra", "telstra1.html")),
                (EMAIL_HEADER_DATE, Path(dir_path, "data", "date", "email_date_1")),
            ],
            [
                Path(dir_path, "data", "telstra", "telstra1_result.json"),
                Path(dir_path, "data", "date", "email_date_1_result.json"),
            ],
        ),
        (
            Telstra,
            [
                ("html", Path(dir_path, "data", "telstra", "telstra2.html")),
                (EMAIL_HEADER_DATE, Path(dir_path, "data", "date", "email_date_1")),
            ],
            [
                Path(dir_path, "data", "telstra", "telstra2_result.json"),
                Path(dir_path, "data", "date", "email_date_1_result.json"),
            ],
        ),
        (
            Telstra,
            [
                ("html", Path(dir_path, "data", "telstra", "telstra3.html")),
                (EMAIL_HEADER_DATE, Path(dir_path, "data", "date", "email_date_1")),
            ],
            [
                Path(dir_path, "data", "telstra", "telstra3_result.json"),
                Path(dir_path, "data", "date", "email_date_1_result.json"),
            ],
        ),
        (
            Telstra,
            [
                ("html", Path(dir_path, "data", "telstra", "telstra4.html")),
                (EMAIL_HEADER_DATE, Path(dir_path, "data", "date", "email_date_1")),
            ],
            [
                Path(dir_path, "data", "telstra", "telstra4_result.json"),
                Path(dir_path, "data", "date", "email_date_1_result.json"),
            ],
        ),
        (
            Telstra,
            [
                ("html", Path(dir_path, "data", "telstra", "telstra5.html")),
                (EMAIL_HEADER_DATE, Path(dir_path, "data", "date", "email_date_1")),
            ],
            [
                Path(dir_path, "data", "telstra", "telstra5_result.json"),
                Path(dir_path, "data", "date", "email_date_1_result.json"),
            ],
        ),
        (
            Telstra,
            [
                ("html", Path(dir_path, "data", "telstra", "telstra6.html")),
                (EMAIL_HEADER_DATE, Path(dir_path, "data", "date", "email_date_1")),
            ],
            [
                Path(dir_path, "data", "telstra", "telstra6_result.json"),
                Path(dir_path, "data", "date", "email_date_1_result.json"),
            ],
        ),
        (
            Telstra,
            [
                ("html", Path(dir_path, "data", "telstra", "telstra7.html")),
                (EMAIL_HEADER_DATE, Path(dir_path, "data", "date", "email_date_1")),
            ],
            [
                Path(dir_path, "data", "telstra", "telstra7_result.json"),
                Path(dir_path, "data", "date", "email_date_1_result.json"),
            ],
        ),
        (
            Telstra,
            [
                ("html", Path(dir_path, "data", "telstra", "telstra8.html")),
                (EMAIL_HEADER_DATE, Path(dir_path, "data", "date", "email_date_1")),
            ],
            [
                Path(dir_path, "data", "telstra", "telstra8_result.json"),
                Path(dir_path, "data", "date", "email_date_1_result.json"),
            ],
        ),
        (
            Telstra,
            [
                ("ical", GENERIC_ICAL_DATA_PATH),
            ],
            [
                GENERIC_ICAL_RESULT_PATH,
            ],
        ),
        # Turkcell
        (
            Turkcell,
            [
                ("html", Path(dir_path, "data", "turkcell", "turkcell1.html")),
                (EMAIL_HEADER_DATE, Path(dir_path, "data", "date", "email_date_1")),
            ],
            [
                Path(dir_path, "data", "turkcell", "turkcell1_result.json"),
                Path(dir_path, "data", "date", "email_date_1_result.json"),
            ],
        ),
        (
            Turkcell,
            [
                ("html", Path(dir_path, "data", "turkcell", "turkcell2.html")),
                (EMAIL_HEADER_DATE, Path(dir_path, "data", "date", "email_date_1")),
            ],
            [
                Path(dir_path, "data", "turkcell", "turkcell2_result.json"),
                Path(dir_path, "data", "date", "email_date_1_result.json"),
            ],
        ),
        # Verizon
        (
            Verizon,
            [
                ("html", Path(dir_path, "data", "verizon", "verizon1.html")),
                (EMAIL_HEADER_DATE, Path(dir_path, "data", "date", "email_date_1")),
            ],
            [
                Path(dir_path, "data", "verizon", "verizon1_result.json"),
                Path(dir_path, "data", "date", "email_date_1_result.json"),
            ],
        ),
        (
            Verizon,
            [
                ("html", Path(dir_path, "data", "verizon", "verizon2.html")),
                (EMAIL_HEADER_DATE, Path(dir_path, "data", "date", "email_date_1")),
            ],
            [
                Path(dir_path, "data", "verizon", "verizon2_result.json"),
                Path(dir_path, "data", "date", "email_date_1_result.json"),
            ],
        ),
        (
            Verizon,
            [
                ("html", Path(dir_path, "data", "verizon", "verizon3.html")),
                (EMAIL_HEADER_DATE, Path(dir_path, "data", "date", "email_date_1")),
            ],
            [
                Path(dir_path, "data", "verizon", "verizon3_result.json"),
                Path(dir_path, "data", "date", "email_date_1_result.json"),
            ],
        ),
        (
            Verizon,
            [
                ("html", Path(dir_path, "data", "verizon", "verizon4.html")),
                (EMAIL_HEADER_DATE, Path(dir_path, "data", "date", "email_date_1")),
            ],
            [
                Path(dir_path, "data", "verizon", "verizon4_result.json"),
                Path(dir_path, "data", "date", "email_date_1_result.json"),
            ],
        ),
        (
            Verizon,
            [
                ("html", Path(dir_path, "data", "verizon", "verizon5.html")),
                (EMAIL_HEADER_DATE, Path(dir_path, "data", "date", "email_date_1")),
            ],
            [
                Path(dir_path, "data", "verizon", "verizon5_result.json"),
                Path(dir_path, "data", "date", "email_date_1_result.json"),
            ],
        ),
        # Windstream
        (
            Windstream,
            [
                ("email", Path(dir_path, "data", "windstream", "windstream1.eml")),
            ],
            [Path(dir_path, "data", "windstream", "windstream1_result.json")],
        ),
        (
            Windstream,
            [
                ("email", Path(dir_path, "data", "windstream", "windstream2.eml")),
            ],
            [Path(dir_path, "data", "windstream", "windstream2_result.json")],
        ),
        # Zayo
        (
            Zayo,
            [
                ("html", Path(dir_path, "data", "zayo", "zayo1.html")),
            ],
            [
                Path(dir_path, "data", "zayo", "zayo1_result.json"),
            ],
        ),
        (
            Zayo,
            [
                ("html", Path(dir_path, "data", "zayo", "zayo2.html")),
            ],
            [
                Path(dir_path, "data", "zayo", "zayo2_result.json"),
            ],
        ),
        (
            Zayo,
            [
                ("html", Path(dir_path, "data", "zayo", "zayo3.eml")),
            ],
            [
                Path(dir_path, "data", "zayo", "zayo3_result.json"),
            ],
        ),
        (
            Zayo,
            [
                ("email", Path(dir_path, "data", "zayo", "zayo4.eml")),
            ],
            [
                Path(dir_path, "data", "zayo", "zayo4_result.json"),
            ],
        ),
        (
            Zayo,
            [
                ("email", Path(dir_path, "data", "zayo", "zayo5.eml")),
            ],
            [
                Path(dir_path, "data", "zayo", "zayo5_result.json"),
            ],
        ),
        (
            Zayo,
            [
                ("email", Path(dir_path, "data", "zayo", "zayo6.eml")),
            ],
            [
                Path(dir_path, "data", "zayo", "zayo6_result.json"),
            ],
        ),
        (
            Zayo,
            [
                ("email", Path(dir_path, "data", "zayo", "zayo7.eml")),
            ],
            [
                Path(dir_path, "data", "zayo", "zayo7_result.json"),
            ],
        ),
        (
            Zayo,
            [
                ("email", Path(dir_path, "data", "zayo", "zayo8.eml")),
            ],
            [
                Path(dir_path, "data", "zayo", "zayo8_result.json"),
            ],
        ),
        (
            Zayo,
            [
                ("email", Path(dir_path, "data", "zayo", "zayo9.eml")),
            ],
            [
                Path(dir_path, "data", "zayo", "zayo9_result.json"),
            ],
        ),
    ],
)
def test_provider_get_maintenances(
    provider_class, test_data_files, result_parse_files
):  # pylint: disable=too-many-locals,too-many-branches
    """End to End tests for various Providers."""
    extended_data = provider_class.get_extended_data()
    default_maintenance_data = {"uid": "0", "sequence": 1, "summary": ""}
    extended_data.update(default_maintenance_data)
    data = None
    for data_type, data_file in test_data_files:
        with open(data_file, "rb") as file_obj:
            if not data:
                if data_type in ["ical", "html"]:
                    data = NotificationData.init_from_raw(data_type, file_obj.read())
                elif data_type in ["email"]:
                    data = NotificationData.init_from_email_bytes(file_obj.read())
            else:
                data.add_data_part(data_type, file_obj.read())

    parsed_notifications = provider_class().get_maintenances(data)
    notifications_json = []
    for parsed_notification in parsed_notifications:
        notifications_json.append(json.loads(parsed_notification.to_json()))

    expected_result = []
    for result_parse_file in result_parse_files:
        with open(result_parse_file, encoding="utf-8") as res_file:
            partial_result_data = json.load(res_file)

            # TODO: Tests assume that maintenances (multiple) will be discovered on the first parser
            if not expected_result and isinstance(partial_result_data, list):
                expected_result = partial_result_data

            if expected_result and isinstance(partial_result_data, dict):
                for _ in range(len(expected_result)):
                    expected_result[0].update(partial_result_data)
            else:
                assert len(expected_result) == len(partial_result_data)
                for i, _ in enumerate(partial_result_data):
                    expected_result[i].update(partial_result_data[i])  # pylint: disable=unnecessary-list-index-lookup

    for result in expected_result:
        temp_res = result.copy()
        result.update(extended_data)
        result.update(temp_res)

    assert notifications_json == expected_result


@pytest.mark.parametrize(
    "provider_class, data_type, data_file, exception, error_message",
    [
        (
            GenericProvider,
            "ical",
            Path(dir_path, "data", "ical", "ical_no_account"),
            ProviderError,
            """\
Failed creating Maintenance notification for GenericProvider.
Details:
- Processor SimpleProcessor from GenericProvider failed due to: 1 validation error for Maintenance\naccount\n  Field required""",
        ),
        (
            GenericProvider,
            "ical",
            Path(dir_path, "data", "ical", "ical_no_maintenance_id"),
            ProviderError,
            """\
Failed creating Maintenance notification for GenericProvider.
Details:
- Processor SimpleProcessor from GenericProvider failed due to: 1 validation error for Maintenance
maintenance_id
  Field required""",
        ),
        (
            GenericProvider,
            "ical",
            Path(dir_path, "data", "ical", "ical_no_stamp"),
            ProviderError,
            """\
Failed creating Maintenance notification for GenericProvider.
Details:
- Processor SimpleProcessor from GenericProvider failed due to: 'NoneType' object has no attribute 'dt'
""",
        ),
        (
            GenericProvider,
            "ical",
            Path(dir_path, "data", "ical", "ical_no_start"),
            ProviderError,
            """\
Failed creating Maintenance notification for GenericProvider.
Details:
- Processor SimpleProcessor from GenericProvider failed due to: 'NoneType' object has no attribute 'dt'
""",
        ),
        (
            GenericProvider,
            "ical",
            Path(dir_path, "data", "ical", "ical_no_end"),
            ProviderError,
            """\
Failed creating Maintenance notification for GenericProvider.
Details:
- Processor SimpleProcessor from GenericProvider failed due to: 'NoneType' object has no attribute 'dt'
""",
        ),
        (
            Telstra,
            "ical",
            Path(dir_path, "data", "ical", "ical_no_account"),
            ProviderError,
            [
                "- Processor SimpleProcessor from Telstra failed due to: 1 validation error for Maintenance\naccount\n  Field required",
                "- Processor CombinedProcessor from Telstra failed due to: None of the supported parsers for processor CombinedProcessor (EmailDateParser, HtmlParserTelstra2) was matching any of the provided data types (ical).",
                "- Processor CombinedProcessor from Telstra failed due to: None of the supported parsers for processor CombinedProcessor (EmailDateParser, HtmlParserTelstra1) was matching any of the provided data types (ical).",
            ],
        ),
        # Zayo
        (
            Zayo,
            "html",
            Path(dir_path, "data", "zayo", "zayo_missing_maintenance_id.html"),
            ProviderError,
            """\
Failed creating Maintenance notification for Zayo.
Details:
- Processor CombinedProcessor from Zayo failed due to: 1 validation error for Maintenance
maintenance_id
  Value error, String is empty or 'None'""",
        ),
        (
            Zayo,
            "html",
            Path(dir_path, "data", "zayo", "zayo_bad_html.html"),
            ProviderError,
            """\
Failed creating Maintenance notification for Zayo.
Details:
- Processor CombinedProcessor from Zayo failed due to: HtmlParserZayo1 parser was not able to extract the expected data for each maintenance.
  - Raw content: b'Maintenance Ticket #: aaa\\n'
  - Result: [{}]
""",
        ),
    ],
)
def test_errored_provider_process(provider_class, data_type, data_file, exception, error_message):
    """End to End negative tests."""
    extended_data = provider_class.get_extended_data()
    # TODO: check how to make data optional from Pydantic do not initialized?
    default_maintenance_data = {"stamp": None, "uid": "0", "sequence": 1, "summary": ""}
    extended_data.update(default_maintenance_data)

    with open(data_file, "rb") as file_obj:
        if data_type in ["ical", "html"]:
            data = NotificationData.init_from_raw(data_type, file_obj.read())
        elif data_type in ["email"]:
            data = NotificationData.init_from_email_bytes(file_obj.read())

    with pytest.raises(exception) as exc:
        provider_class().get_maintenances(data)

    assert len(exc.value.related_exceptions) == len(
        provider_class.get_default_processors()
    )  # pylint: disable=protected-access
    if isinstance(error_message, str):
        error_message = [error_message]
    for item in error_message:
        assert item in str(exc.value)<|MERGE_RESOLUTION|>--- conflicted
+++ resolved
@@ -12,20 +12,13 @@
 
 # pylint: disable=duplicate-code,too-many-lines
 from circuit_maintenance_parser.provider import (
-<<<<<<< HEAD
-=======
-    Equinix,
-    GenericProvider,
-    Apple,
-    AquaComms,
-    Arelion,
->>>>>>> 093855ea
     AWS,
     BSO,
     GTT,
     HGC,
     NTT,
     AquaComms,
+    Apple,
     Arelion,
     Cogent,
     Colt,
