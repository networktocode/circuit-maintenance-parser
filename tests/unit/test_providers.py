--- conflicted
+++ resolved
@@ -116,10 +116,7 @@
         if expected_result[0]["provider"] == "unknown":
             expected_result[0]["provider"] = provider.get_provider_type()
 
-<<<<<<< HEAD
     assert notifications_json == expected_result
-=======
-    assert json.loads(parsed_notifications.to_json()) == expected_result
 
 
 @pytest.mark.parametrize(
@@ -169,5 +166,4 @@
         provider.process()
 
     assert len(exc.value.related_exceptions) == len(provider_class._parser_classes)  # pylint: disable=protected-access
-    assert str(exc.value) == error_message
->>>>>>> 0c17f7ab
+    assert str(exc.value) == error_message