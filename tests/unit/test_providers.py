--- conflicted
+++ resolved
@@ -26,93 +26,8 @@
 
 
 @pytest.mark.parametrize(
-<<<<<<< HEAD
     "provider_class",
-    [GenericProvider, Cogent, EUNetworks, Lumen, Megaport, NTT, PacketFabric, Telia, Telstra, Verizon, Zayo,],
-=======
-    "provider_class, raw_file, results_file",
-    [
-        # GenericProvider
-        (GenericProvider, GENERIC_ICAL_DATA_PATH, GENERIC_ICAL_RESULT_PATH,),
-        # Cogent
-        (
-            Cogent,
-            Path(dir_path, "data", "cogent", "cogent1.html"),
-            Path(dir_path, "data", "cogent", "cogent1_result.json"),
-        ),
-        (
-            Cogent,
-            Path(dir_path, "data", "cogent", "cogent2.html"),
-            Path(dir_path, "data", "cogent", "cogent2_result.json"),
-        ),
-        # EUNetworks
-        (EUNetworks, GENERIC_ICAL_DATA_PATH, GENERIC_ICAL_RESULT_PATH,),
-        # Lumen
-        (Lumen, Path(dir_path, "data", "lumen", "lumen1.html"), Path(dir_path, "data", "lumen", "lumen1_result.json"),),
-        (Lumen, Path(dir_path, "data", "lumen", "lumen2.html"), Path(dir_path, "data", "lumen", "lumen2_result.json"),),
-        # Megaport
-        (
-            Megaport,
-            Path(dir_path, "data", "megaport", "megaport1.html"),
-            Path(dir_path, "data", "megaport", "megaport1_result.json"),
-        ),
-        (
-            Megaport,
-            Path(dir_path, "data", "megaport", "megaport2.html"),
-            Path(dir_path, "data", "megaport", "megaport2_result.json"),
-        ),
-        # NTT
-        (NTT, Path(dir_path, "data", "ntt", "ntt1"), Path(dir_path, "data", "ntt", "ntt1_result.json"),),
-        (NTT, GENERIC_ICAL_DATA_PATH, GENERIC_ICAL_RESULT_PATH,),
-        # PacketFabric
-        (PacketFabric, GENERIC_ICAL_DATA_PATH, GENERIC_ICAL_RESULT_PATH,),
-        # Telia
-        (Telia, Path(dir_path, "data", "telia", "telia1"), Path(dir_path, "data", "telia", "telia1_result.json"),),
-        (Telia, Path(dir_path, "data", "telia", "telia2"), Path(dir_path, "data", "telia", "telia2_result.json"),),
-        # Telstra
-        (
-            Telstra,
-            Path(dir_path, "data", "telstra", "telstra1.html"),
-            Path(dir_path, "data", "telstra", "telstra1_result.json"),
-        ),
-        (
-            Telstra,
-            Path(dir_path, "data", "telstra", "telstra2.html"),
-            Path(dir_path, "data", "telstra", "telstra2_result.json"),
-        ),
-        (Telstra, GENERIC_ICAL_DATA_PATH, GENERIC_ICAL_RESULT_PATH,),
-        # Turkcell
-        (
-            Turkcell,
-            Path(dir_path, "data", "turkcell", "turkcell1.html"),
-            Path(dir_path, "data", "turkcell", "turkcell1_result.json"),
-        ),
-        (
-            Turkcell,
-            Path(dir_path, "data", "turkcell", "turkcell2.html"),
-            Path(dir_path, "data", "turkcell", "turkcell2_result.json"),
-        ),
-        # Verizon
-        (
-            Verizon,
-            Path(dir_path, "data", "verizon", "verizon1.html"),
-            Path(dir_path, "data", "verizon", "verizon1_result.json"),
-        ),
-        (
-            Verizon,
-            Path(dir_path, "data", "verizon", "verizon2.html"),
-            Path(dir_path, "data", "verizon", "verizon2_result.json"),
-        ),
-        (
-            Verizon,
-            Path(dir_path, "data", "verizon", "verizon3.html"),
-            Path(dir_path, "data", "verizon", "verizon3_result.json"),
-        ),
-        # Zayo
-        (Zayo, Path(dir_path, "data", "zayo", "zayo1.html"), Path(dir_path, "data", "zayo", "zayo1_result.json"),),
-        (Zayo, Path(dir_path, "data", "zayo", "zayo2.html"), Path(dir_path, "data", "zayo", "zayo2_result.json"),),
-    ],
->>>>>>> d18ff0e0
+    [GenericProvider, Cogent, EUNetworks, Lumen, Megaport, NTT, PacketFabric, Telia, Telstra, Turkcell, Verizon, Zayo,],
 )
 def test_provide_get_maintenances(provider_class):
     """Tests GenericProvider."""
@@ -125,7 +40,7 @@
 
 @pytest.mark.parametrize(
     "provider_class",
-    [GenericProvider, Cogent, EUNetworks, Lumen, Megaport, NTT, PacketFabric, Telia, Telstra, Verizon, Zayo,],
+    [GenericProvider, Cogent, EUNetworks, Lumen, Megaport, NTT, PacketFabric, Telia, Telstra, Turkcell, Verizon, Zayo,],
 )
 def test_provide_get_maintenances_one_exception(provider_class):
     """Tests GenericProvider."""
